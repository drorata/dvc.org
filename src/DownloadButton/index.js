--- conflicted
+++ resolved
@@ -4,11 +4,7 @@
 import isClient from '../utils/isClient'
 import { logEvent } from '../utils/ga'
 
-<<<<<<< HEAD
-const VERSION = `0.35.6`
-=======
 const VERSION = `0.35.7`
->>>>>>> e2b395cc
 const OSX = `osx`
 const WINDOWS = `win`
 const LINUX = `linux`
