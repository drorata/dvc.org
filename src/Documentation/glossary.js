export default {
  name: 'Glossary',
  desc:
    'This document is aimed to provide definitions for relevant DVC ' +
    'concepts and terminologies that are frequently used.',
  contents: [
    {
      name: 'Workspace',
      match: ['workspace'],
      desc: `
Directory containing all your project files. For example raw datasets, source
code, ML models, etc. A workspace becomes a **DVC project** when
[\`dvc init\`](/doc/command-reference/init) is run, and
[DVC-files](/doc/user-guide/dvc-file-format) or stage files are created in it.

Note that [external outputs](/doc/user-guide/managing-external-data) also
form part of your expanded workspace, technically.
      `
    },
    {
      name: 'DVC Project',
      match: ['DVC project', 'project', 'projects'],
      desc: `
Initialized by running \`dvc init\` in the **workspace**. It will contain the
[\`.dvc/\` directory](/doc/user-guide/dvc-files-and-directories) and
[DVC-files](/doc/user-guide/dvc-file-format) created with commands such as
\`dvc add\` or \`dvc run\`. It's typically also a Git repository.
      `
    },
    {
      name: 'DVC Cache',
      match: ['DVC cache', 'cache', 'caches', 'cached'],
      desc: `
The DVC cache is a hidden storage (by default located in the \`.dvc/cache\`
directory) for files that are under DVC control, and their different versions.
For more details, please refer to this [document]
(/doc/user-guide/dvc-files-and-directories#structure-of-cache-directory).
      `
    },
    {
      name: 'Data Artifact',
      match: ['data artifact', 'data artifacts'],
      desc: `
Any data file or directory, as well as intermediate or final result (such as
extracted features or a ML model file) that is under DVC control. Refer to
<<<<<<< HEAD
[Data and Model Files Versioning]
(/doc/use-cases/data-and-model-files-versioning) for more details.
=======
[Versioning Data and Model Files](/doc/use-cases/versioning-data-and-model-files)
for more details.
>>>>>>> b477f06e
      `
    },
    {
      name: 'Import Stage',
      match: ['import stage', 'import stages'],
      desc: `
Stage (DVC-file) created with the \`dvc import\` or \`dvc import-url\`
commands. They represent files or directories from external sources.
      `
    },
    {
      name: 'Output',
      match: ['output', 'outputs'],
      desc: `
A file or a directory that is under DVC control. See \`dvc add\` \`dvc run\`,
\`dvc import\`, \`dvc import-url\` commands.
      `
    },
    {
      name: 'External Dependency',
      match: ['external dependency', 'external dependencies'],
      desc: `
A DVC-file dependency with origin in an external source, for example HTTP, SSH,
Amazon S3, Google Cloud Storage remote locations, or even other DVC
repositories. See [External Dependencies]
(/doc/user-guide/external-dependencies).
      `
    }
  ]
}<|MERGE_RESOLUTION|>--- conflicted
+++ resolved
@@ -43,13 +43,8 @@
       desc: `
 Any data file or directory, as well as intermediate or final result (such as
 extracted features or a ML model file) that is under DVC control. Refer to
-<<<<<<< HEAD
-[Data and Model Files Versioning]
-(/doc/use-cases/data-and-model-files-versioning) for more details.
-=======
-[Versioning Data and Model Files](/doc/use-cases/versioning-data-and-model-files)
-for more details.
->>>>>>> b477f06e
+[Versioning Data and Model Files]
+(/doc/use-cases/versioning-data-and-model-files) for more details.
       `
     },
     {
