const url = require('url')
const { processRedirectString, getRedirect } = require('./redirects')

describe('processRedirectString', () => {
  it('reads the regex, replacement and code', () => {
    const { regex, replace, code } = processRedirectString('^/foo /bar 418')

    expect(regex).toBeInstanceOf(RegExp)
    expect(regex.source).toEqual('^\\/foo')
    expect(replace).toEqual('/bar')
    expect(code).toEqual(418)
  })

  it('defaults to 301 response code', () => {
    const { code } = processRedirectString('^/x /y')

    expect(code).toEqual(301)
  })

  it('detects whether redirecting a full URL or just a path', () => {
    const { matchPathname: matchPathnameFalse } = processRedirectString(
      '^https://example.com/foo /x'
    )
    expect(matchPathnameFalse).toEqual(false)

    const { matchPathname } = processRedirectString('^/path /y')
    expect(matchPathname).toEqual(true)
  })
})

describe('getRedirects', () => {
  it('enforces HTTPS and removes www simultaneously', () => {
    const mockReq = {
      headers: {
        'x-forwarded-proto': 'http'
      },
      url: '/foo/bar?baz'
    }
    expect(
<<<<<<< HEAD
      getRedirect('www.example.com', '/not-used', { req: mockReq, dev: false })
    ).toEqual([301, 'https://example.com/foo/bar?baz'])
=======
      getRedirect('www.dvc.org', '/not-used', { req: fakeReq, dev: false })
    ).toEqual([301, 'https://dvc.org/foo/bar?baz'])
>>>>>>> 4fe38416
  })

  const itRedirects = (source, target, code = 301) => {
    const addHost = pathOrUrl => {
      if (pathOrUrl.startsWith('/')) {
        return `https://dvc.org${pathOrUrl}`
      }
      return pathOrUrl
    }

    it(`${source} -> ${target} (${code})`, () => {
      source = addHost(source)
      const { hostname, pathname } = url.parse(source)
      const [rCode, rLocation] = getRedirect(hostname, pathname)

      expect(rLocation).toEqual(target)
      expect(rCode).toEqual(code)

      // Detect redirect loops.
      const secondUrl = url.parse(addHost(rLocation))
      const secondRedirect = getRedirect(secondUrl.hostname, secondUrl.pathname)
      expect(secondRedirect).toEqual([])
    })
  }

  describe('fromSubdomains', () => {
    // Remove www (when already HTTPS)
    itRedirects('https://www.dvc.org/foo', 'https://dvc.org/foo')

    itRedirects(
      'https://man.dvc.org/',
      'https://dvc.org/doc/command-reference/',
      303
    )

    itRedirects(
      'https://man.dvc.org/foo',
      'https://dvc.org/doc/command-reference/foo',
      303
    )

    itRedirects(
      'https://error.dvc.org/',
      'https://dvc.org/doc/user-guide/troubleshooting#',
      303
    )

    itRedirects(
      'https://error.dvc.org/foo',
      'https://dvc.org/doc/user-guide/troubleshooting#foo',
      303
    )
  })

  describe('toS3', () => {
    itRedirects(
      'https://code.dvc.org/foo/bar',
      'https://s3-us-east-2.amazonaws.com/dvc-public/code/foo/bar',
      303
    )

    itRedirects(
      'https://data.dvc.org/foo/bar',
      'https://s3-us-east-2.amazonaws.com/dvc-public/data/foo/bar',
      303
    )

    itRedirects(
      'https://remote.dvc.org/foo/bar',
      'https://s3-us-east-2.amazonaws.com/dvc-public/remote/foo/bar',
      303
    )

    itRedirects(
      '/deb/foo',
      'https://s3-us-east-2.amazonaws.com/dvc-s3-repo/deb/foo',
      303
    )

    itRedirects(
      '/rpm/foo',
      'https://s3-us-east-2.amazonaws.com/dvc-s3-repo/rpm/foo',
      303
    )
  })

  describe('toDiscord', () => {
    itRedirects('/help', 'https://discordapp.com/invite/dvwXA2N', 303)

    itRedirects('/chat', 'https://discordapp.com/invite/dvwXA2N', 303)
  })

  describe('fromPaths', () => {
    itRedirects('/docs/x', '/doc/x')

    itRedirects('/documentation/x', '/doc/x')

    itRedirects('/doc/commands-reference/foo', '/doc/command-reference/foo')

    itRedirects('/doc/tutorial', '/doc/tutorials')
    itRedirects('/doc/tutorial/', '/doc/tutorials')

    itRedirects('/doc/tutorial/bar', '/doc/tutorials/deep/bar')

    itRedirects(
      '/doc/use-cases/data-and-model-files-versioning',
      '/doc/use-cases/versioning-data-and-model-files'
    )
  })
})<|MERGE_RESOLUTION|>--- conflicted
+++ resolved
@@ -37,13 +37,8 @@
       url: '/foo/bar?baz'
     }
     expect(
-<<<<<<< HEAD
-      getRedirect('www.example.com', '/not-used', { req: mockReq, dev: false })
-    ).toEqual([301, 'https://example.com/foo/bar?baz'])
-=======
-      getRedirect('www.dvc.org', '/not-used', { req: fakeReq, dev: false })
+      getRedirect('www.dvc.org', '/not-used', { req: mockReq, dev: false })
     ).toEqual([301, 'https://dvc.org/foo/bar?baz'])
->>>>>>> 4fe38416
   })
 
   const itRedirects = (source, target, code = 301) => {
