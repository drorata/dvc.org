[
  "^https://(?:www\\.)dvc\\.org/(.+)?       https://dvc.org/$1",
  "^https://man\\.dvc\\.org/(.+)?           https://dvc.org/doc/command-reference/$1 303",
  "^https://error\\.dvc\\.org/(.+)?         https://dvc.org/doc/user-guide/troubleshooting#$1 303",
  "^https://(code|data|remote)\\.dvc\\.org/(.+) https://s3-us-east-2.amazonaws.com/dvc-public/$1/$2 303",
  "^/((?:deb|rpm)/.+)                       https://s3-us-east-2.amazonaws.com/dvc-s3-repo/$1 303",
  "^/(?:help|chat)/?$                       https://discordapp.com/invite/dvwXA2N 303",
  "^/(?:docs|documentation)(/.*)?$          /doc$1",
<<<<<<< HEAD
  "^/doc/get-started                        /doc/tutorials/get-started",
=======
  "^/doc/?$                                 /doc/home 307",
  "^/doc/get-started(/.*)?$                 /doc/tutorials/get-started$1",
  "^/doc/tutorials/get-started/?$           /doc/tutorials/get-started/agenda 307",
>>>>>>> 77ea041e
  "^/doc/tutorial/?$                        /doc/tutorials",
  "^/doc/tutorial/(.*)?                     /doc/tutorials/deep/$1",
  "^/doc/commands-reference(/.*)?$          /doc/command-reference$1",
  "^/doc/use-cases/data-and-model-files-versioning/?$ /doc/use-cases/versioning-data-and-model-files",
  "^/doc/user-guide/contributing/?$         /doc/user-guide/contributing/core 307",
  "^/doc/understanding-dvc/?$               /doc/understanding-dvc/collaboration-issues 307",
  "^/doc/changelog/?$                       /doc/changelog/0.18 307"
]<|MERGE_RESOLUTION|>--- conflicted
+++ resolved
@@ -6,13 +6,8 @@
   "^/((?:deb|rpm)/.+)                       https://s3-us-east-2.amazonaws.com/dvc-s3-repo/$1 303",
   "^/(?:help|chat)/?$                       https://discordapp.com/invite/dvwXA2N 303",
   "^/(?:docs|documentation)(/.*)?$          /doc$1",
-<<<<<<< HEAD
-  "^/doc/get-started                        /doc/tutorials/get-started",
-=======
   "^/doc/?$                                 /doc/home 307",
   "^/doc/get-started(/.*)?$                 /doc/tutorials/get-started$1",
-  "^/doc/tutorials/get-started/?$           /doc/tutorials/get-started/agenda 307",
->>>>>>> 77ea041e
   "^/doc/tutorial/?$                        /doc/tutorials",
   "^/doc/tutorial/(.*)?                     /doc/tutorials/deep/$1",
   "^/doc/commands-reference(/.*)?$          /doc/command-reference$1",
