[
  "^https://(?:www\\.)dvc\\.org/(.+)?       https://dvc.org/$1",
  "^https://man\\.dvc\\.org/(.+)?           https://dvc.org/doc/command-reference/$1 303",
  "^https://error\\.dvc\\.org/(.+)?         https://dvc.org/doc/user-guide/troubleshooting#$1 303",
  "^https://(code|data|remote)\\.dvc\\.org/(.+) https://s3-us-east-2.amazonaws.com/dvc-public/$1/$2 303",
  "^/((?:deb|rpm)/.+)                       https://s3-us-east-2.amazonaws.com/dvc-s3-repo/$1 303",
  "^/(?:help|chat)/?$                       https://discordapp.com/invite/dvwXA2N 303",
  "^/(?:docs|documentation)(/.*)?$          /doc$1",
  "^/doc/get-started                        /doc/tutorials/get-started",
  "^/doc/tutorial/?$                        /doc/tutorials",
  "^/doc/tutorial/(.*)?                     /doc/tutorials/deep/$1",
<<<<<<< HEAD
  "^/doc/commands-reference(/.*)?$          /doc/command-reference$1",
  "^/doc/use-cases/data-and-model-files-versioning/?$ /doc/use-cases/versioning-data-and-model-files"
=======
  "^/doc/use-cases/data-and-model-files-versioning/?$ /doc/use-cases/versioning-data-and-model-files",
  "^/doc/?$                                 /doc/get-started 307",
  "^/doc/understanding-dvc/?$               /doc/understanding-dvc/collaboration-issues 307",
  "^/doc/changelog/?$                       /doc/changelog/0.18 307",
  "^/doc/user-guide/contributing/?$         /doc/user-guide/contributing/core 307"
>>>>>>> 63c1a694
]<|MERGE_RESOLUTION|>--- conflicted
+++ resolved
@@ -6,17 +6,13 @@
   "^/((?:deb|rpm)/.+)                       https://s3-us-east-2.amazonaws.com/dvc-s3-repo/$1 303",
   "^/(?:help|chat)/?$                       https://discordapp.com/invite/dvwXA2N 303",
   "^/(?:docs|documentation)(/.*)?$          /doc$1",
+  "^/doc/?$                                 /doc/tutorials/get-started 307",
   "^/doc/get-started                        /doc/tutorials/get-started",
   "^/doc/tutorial/?$                        /doc/tutorials",
   "^/doc/tutorial/(.*)?                     /doc/tutorials/deep/$1",
-<<<<<<< HEAD
   "^/doc/commands-reference(/.*)?$          /doc/command-reference$1",
-  "^/doc/use-cases/data-and-model-files-versioning/?$ /doc/use-cases/versioning-data-and-model-files"
-=======
   "^/doc/use-cases/data-and-model-files-versioning/?$ /doc/use-cases/versioning-data-and-model-files",
-  "^/doc/?$                                 /doc/get-started 307",
+  "^/doc/user-guide/contributing/?$         /doc/user-guide/contributing/core 307",
   "^/doc/understanding-dvc/?$               /doc/understanding-dvc/collaboration-issues 307",
-  "^/doc/changelog/?$                       /doc/changelog/0.18 307",
-  "^/doc/user-guide/contributing/?$         /doc/user-guide/contributing/core 307"
->>>>>>> 63c1a694
+  "^/doc/changelog/?$                       /doc/changelog/0.18 307"
 ]