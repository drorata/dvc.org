--- conflicted
+++ resolved
@@ -23,20 +23,15 @@
 Let the NLP nature of the example not to discourage you from using DVC in other
 Data Science areas. There was no strong reason behind picking the NLP area. On
 contrary, DVC is designed to be pretty agnostic of frameworks, languages, etc.
-<<<<<<< HEAD
-If you have data files or data sets and/or you produce other data files, models,
-datasets, etc., then you may want to:
-=======
 If you have data files or datasets and/or you produce other data files, models,
 datasets and you want to:
->>>>>>> 6ff6aeee
 
 - Capture and save those <abbr>data artifacts</abbr> the same way we capture
   code
 - Track and switch between different versions of the data easily
-- Be able to answer the question of how data artifacts (e.g. ML models) were
+- Being able to answer the question of how data artifacts (e.g. ML models) were
   built in the first place
-- Be able to compare them
+- Being able to compare them
 - Bring best practices to your team and get everyone on the same page
 
 Then you are in a good place! Click the `Next` button below to start ↘