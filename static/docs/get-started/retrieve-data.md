--- conflicted
+++ resolved
@@ -12,16 +12,12 @@
 $ dvc pull
 ```
 
-<<<<<<< HEAD
 > If you've followed previous chapters of this section, try deleting
 > `data/data.xml` before running the command above, otherwise DVC won't find a
 > need to [checkout](/doc/commands-reference/checkout) the file, since it's
 > already in your workspace.
 
 This command downloads data files that are referenced in all
-=======
-This command retrieves data files that are referenced in all
->>>>>>> f38fa55a
 [DVC-files](/doc/user-guide/dvc-file-format) in the <abbr>project</abbr>. So,
 you usually run it after `git clone`, `git pull`, or `git checkout`.
 
