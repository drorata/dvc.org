--- conflicted
+++ resolved
@@ -9,13 +9,9 @@
 ### Expand to learn how to download on Windows
 
 Windows does not ship `wget` utility by default, so you'll need to use a browser
-<<<<<<< HEAD
-to download `data.xml`and save it into the `data` subdirectory.
-=======
-to download `data.xml`and save it into `data` subdirectory. To download,
-right-click [this link](https://dvc.org/s3/get-started/data.xml) and click
-`Save link as`(Chrome) or `Save object as`(Firefox).
->>>>>>> 69fadf11
+to download `data.xml` and save it into `data` subdirectory. To download,
+right-click [this link](https://dvc.org/s3/get-started/data.xml) and click `Save
+link as`(Chrome) or `Save object as`(Firefox).
 
 </details>
 
