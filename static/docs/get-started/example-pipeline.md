# Example: Pipelines

To show DVC in action, let's play with an actual machine learning scenario.
Let's explore the natural language processing
([NLP](https://en.wikipedia.org/wiki/Natural_language_processing)) problem of
predicting tags for a given StackOverflow question. For example, we want one
classifier which can predict a post that is about the Python language by tagging
it `python`. This is a short version of the [Tutorial](/doc/tutorial).

In this example, we will focus on building a simple ML
[pipeline](/doc/commands-reference/pipeline) that takes an archive with
StackOverflow posts and trains the prediction model and saves it as an
<abbr>output</abbr>. See [Get Started](/doc/get-started) to see links to other
examples, tutorials, use cases if you want to cover other aspects of the DVC.
The pipeline itself is a sequence of transformation we apply to the data file:

![](/static/img/example-flow-2x.png)

DVC helps to describe these transformations and capture actual data involved -
input dataset we are processing, intermediate results (useful if some
transformations take a lot of time to run), output models. This way we can
capture what data and code were used to produce a specific model in a sharable
and reproducible way.

## Initialize

Okay, let's first download the code and set up a Git repository. This step has
nothing to do with DVC so far, it's just a simple preparation:

<details>

```dvc
$ mkdir example && cd example
$ git init
$ dvc get https://github.com/iterative/dataset-registry \
          tutorial/nlp/pipeline.zip
...
$ unzip pipeline.zip
$ rm -f pipeline.zip
$ git add code/
$ git commit -m "Download and add code to new Git repo"
```

Now let's install the requirements. But before we do that, we **strongly**
recommend creating a virtual environment with a tool such as
[virtualenv](https://virtualenv.pypa.io/en/stable/):

```dvc
$ virtualenv -p python3 .env
$ echo ".env/" >> .gitignore
$ source .env/bin/activate
$ pip install -r code/requirements.txt
```

Next, we will create a pipeline step-by-step, utilizing the same set of commands
that are described in earlier [Get Started](/doc/get-started) chapters.

> Note that its possible to define more than one pipeline in each <abbr>DVC
> project</abbr>. This will be determined by the interdependencies between
> DVC-files, mentioned below.

Initialize DVC repository (run it inside your Git repository):

```dvc
$ dvc init
$ git add .
$ git commit -m "Initialize DVC project"
```

Download an input dataset to the `data/` directory and take it under DVC
control:

```dvc
$ dvc get https://github.com/iterative/dataset-registry \
          tutorial/nlp/Posts.xml.zip -o data/Posts.xml.zip
...
$ dvc add data/Posts.xml.zip
```

When we run `dvc add` `Posts.xml.zip`, DVC creates a
[DVC-file](/doc/user-guide/dvc-file-format).

<details>

### Expand to learn more about DVC internals

`dvc init` created a new directory `example/.dvc/` with `config`, `.gitignore`
files and the cache directory. These files and directories are hidden from users
in general. Users don't interact with these files directly. See
[DVC Files and Directories](/doc/user-guide/dvc-files-and-directories) to learn
more.

Note that the DVC-file created by `dvc add` has no dependencies, a.k.a. an
_orphan_ [stage file](/doc/commands-reference/run):

```yaml
md5: c183f094869ef359e87e68d2264b6cdd
wdir: ..
outs:
  - md5: ce68b98d82545628782c66192c96f2d2
    path: data/Posts.xml.zip
    cache: true
    metric: false
    persist: false
```

This is the file that should be committed into a version control system instead
of the data file itself.

The data file `Posts.xml.zip` is linked (or copied) from
`.dvc/cache/ce/68b98d82545628782c66192c96f2d2`, and added to `.gitignore`. Even
if you remove it in the workspace, or `git checkout` a different commit, the
data is not lost if a corresponding DVC-file is committed. It's enough to run
`dvc checkout` or `dvc pull` to restore data files.

</details>

Commit the changes with Git:

```dvc
$ git add data/.gitignore data/Posts.xml.zip.dvc
$ git commit -m "Add dataset archive to project"
```

## Define stages

Each [stage](/doc/commands-reference/run) – the parts of a
[pipeline](/doc/commands-reference/pipeline) – is described by providing a
command to run, input data it takes and a list of <abbr>outputs</abbr>. DVC is
not Python or any other language specific and can wrap any command runnable via
CLI.

The first stage is to extract XML from the archive. Note that we don't need to
run `dvc add` on `Posts.xml` below, `dvc run` saves the data automatically
(commits into the cache, takes the file under DVC control):

```dvc
$ dvc run -d data/Posts.xml.zip \
          -o data/Posts.xml \
          -f extract.dvc \
          unzip data/Posts.xml.zip -d data
```

Similar to `dvc add`, `dvc run` creates a stage file (a DVC-file with
dependencies).

<details>

### Expand to learn more about DVC internals

Here's what the `extract.dvc` stage file looks like:

```yaml
md5: c4280355ffe277571c1b7aa8a43d8107
cmd: unzip data/Posts.xml.zip -d data
wdir: .
deps:
  - md5: ce68b98d82545628782c66192c96f2d2
    path: data/Posts.xml.zip
outs:
  - md5: a304afb96060aad90176268345e10355
    path: data/Posts.xml
    cache: true
    metric: false
    persist: false
```

Just like the DVC-file we created earlier with `dvc add`, this stage file uses
checksums that point to the cache to describe and version control dependencies
and outputs. Output `data/Posts.xml` file is saved as
`.dvc/cache/a3/04afb96060aad90176268345e10355` and linked (or copied) to the
workspace, as well as added to `.gitignore`.

Two things are worth noticing here. First, by analyzing dependencies and outputs
that DVC-files describe, we can restore the full series of commands (pipeline
stages) we need to apply. This is important when you run `dvc repro` to
regenerate the final or intermediate result.

Second, hopefully it's clear by now that the actual data is stored in the
`.dvc/cache` directory, each file having a name in a form of an md5 hash. This
cache is similar to Git's internal objects store but made specifically to handle
large data files.

> **Note!** For performance with large datasets, DVC can use file links from the
> cache to the workspace to avoid copying actual file contents. Refer to
> [File link types](/docs/user-guide/large-dataset-optimization#file-link-types-for-the-dvc-cache)
> to learn which options exist and how to enable them.

</details>

Next stage: let's convert XML into TSV to make feature extraction easier:

```dvc
$ dvc run -d code/xml_to_tsv.py -d data/Posts.xml -o data/Posts.tsv \
          -f prepare.dvc \
          python code/xml_to_tsv.py data/Posts.xml data/Posts.tsv
```

Next, split training and test datasets. Here `0.2` is a test dataset split
ratio, `20170426` is a seed for randomization. There are two output files:

```dvc
$ dvc run -d code/split_train_test.py -d data/Posts.tsv \
          -o data/Posts-train.tsv -o data/Posts-test.tsv \
          -f split.dvc \
          python code/split_train_test.py \
                 data/Posts.tsv 0.2 20170426 \
                 data/Posts-train.tsv data/Posts-test.tsv
```

Now, extract features and labels from the data. Two TSV as inputs with two
pickle matrices as outputs:

```dvc
$ dvc run -d code/featurization.py \
          -d data/Posts-train.tsv -d data/Posts-test.tsv \
          -o data/matrix-train.pkl -o data/matrix-test.pkl \
          -f featurize.dvc \
          python code/featurization.py \
                 data/Posts-train.tsv data/Posts-test.tsv \
                 data/matrix-train.pkl data/matrix-test.pkl
```

Then, train a ML model on the training dataset. 20170426 is a seed value here:

```dvc
$ dvc run -d code/train_model.py -d data/matrix-train.pkl \
          -o data/model.pkl \
          -f train.dvc \
          python code/train_model.py data/matrix-train.pkl \
                 20170426 data/model.pkl
```

Finally, evaluate the model on the test dataset and get the
[metric](/doc/commands-reference/metrics) file:

```dvc
$ dvc run -d code/evaluate.py -d data/model.pkl \
          -d data/matrix-test.pkl -M auc.metric \
          -f evaluate.dvc \
          python code/evaluate.py data/model.pkl \
                 data/matrix-test.pkl auc.metric
```

<details>

### Expand to learn more about DVC internals

By analyzing dependencies and <abbr>outputs</abbr> in DVC-files, we can generate
a dependency graph: a series of commands DVC needs to execute. `dvc repro` does
this in order to restore a pipeline and reproduce its intermediate or final
results.

`dvc pipeline show` helps to visualize pipelines (run it with `-c` option to see
actual commands instead of DVC-files):

```dvc
$ dvc pipeline show --ascii evaluate.dvc
       +------------------------+
       | data/Posts.xml.zip.dvc |
       +------------------------+
                    *
                    *
                    *
            +-------------+
            | extract.dvc |
            +-------------+
                    *
                    *
                    *
            +-------------+
            | prepare.dvc |
            +-------------+
                    *
                    *
                    *
              +-----------+
              | split.dvc |
              +-----------+
                    *
                    *
                    *
            +---------------+
            | featurize.dvc |
            +---------------+
             **           ***
           **                **
         **                    **
+-----------+                    **
| train.dvc |                  **
+-----------+                **
             **           ***
               **       **
                 **   **
            +--------------+
            | evaluate.dvc |
            +--------------+
```

</details>

## Check results

<<<<<<< HEAD
> Since the dataset for this example is an extremely simplified to make it
> simpler to run this pipeline, exact metric values may vary sufficiently
> depending on Python version you are using and other environment parameters.

=======
>>>>>>> 6718bc40
An easy way to see metrics across different branches:

```dvc
$ dvc metrics show
  auc.metric: 0.620091
```

> Since the dataset for this example is extremely simplified to make it faster
> to run this pipeline, the exact metric number may vary.

It's time to save our pipeline. You can confirm that we do not save model files
or raw datasets into Git using the `git status` command. We are just saving a
snapshot of the DVC-files that describe data, transformations (stages), and
relationships between them.

```dvc
$ git add *.dvc auc.metric data/.gitignore
$ git commit -m "Add tag prediction pipeline (6 stages)"
```

## Reproduce

All stages could be automatically and efficiently reproduced even if any source
code files have been modified. For example, let's improve the feature extraction
algorithm by making some modification to the `code/featurization.py`. Please
open it with a text editor and specify `ngram` parameter in `CountVectorizer`
(lines 72–73):

```python
bag_of_words = CountVectorizer(stop_words='english',
                              max_features=5000,
                              ngram_range=(1, 2))
```

<<<<<<< HEAD
Reproduce all required stages to get our target
[metric](/doc/commands-reference/metrics) file:
=======
Reproduce all required stages to get to the target metrics file:
>>>>>>> 6718bc40

```dvc
$ dvc repro evaluate.dvc
WARNING: Dependency 'code/featurization.py' of 'featurize.dvc' changed because it is 'modified'.
WARNING: Stage 'featurize.dvc' changed.
Reproducing 'featurize.dvc'
...
```

<<<<<<< HEAD
> Since the dataset for this example is extremely simplified to make it simpler
> to run this pipeline, exact metric values may vary significantly depending on
> the Python version you are using and other environment parameters.

Take a look at the target metric improvement:
=======
Once that's done, check the AUC metric again for an improvement:
>>>>>>> 6718bc40

```dvc
$ dvc metrics show -a
working tree:
	auc.metric: AUC: 0.648462
master:
	auc.metric: AUC: 0.587951
```

> Since the dataset for this example is extremely simplified to make it faster
> to run this pipeline, the exact metric numbers may vary.

The `-a` flag in the command above tells `dvc metrics show` to show the value
for all Git branches.

<<<<<<< HEAD
Feel free to commit the remaining changes with Git.

## Conclusion

By wrapping your commands with `dvc run` it's easy to integrate DVC into your
existing ML development [pipeline](/doc/commands-reference/pipeline) or other
data science processes without any significant effort to rewrite your code.

The key detail to notice is that DVC automatically derives the dependencies
between the pipeline [stages](/doc/commands-reference/run) by building
dependency graphs that represent data pipelines.
=======
Feel free to commit the remaining changes to Git.

## Conclusion

By wrapping your commands with `dvc run`, it's easy to integrate DVC into a
machine learning or data processing pipeline – without any significant effort to
rewrite the code.

The key detail to notice is that DVC automatically derives the dependencies
between the pipeline stages and builds a dependency graph (DAG) transparently.
>>>>>>> 6718bc40

DVC streamlines all of your experiments into a single, reproducible
<abbr>project</abbr>, and it makes it easy to share it with Git, including
dependencies. This collaboration feature provides the ability to review data
science research.<|MERGE_RESOLUTION|>--- conflicted
+++ resolved
@@ -52,8 +52,9 @@
 $ pip install -r code/requirements.txt
 ```
 
-Next, we will create a pipeline step-by-step, utilizing the same set of commands
-that are described in earlier [Get Started](/doc/get-started) chapters.
+Next, we will create a [pipeline](/doc/commands-reference/pipeline)
+step-by-step, utilizing the same set of commands that are described in earlier
+[Get Started](/doc/get-started) chapters.
 
 > Note that its possible to define more than one pipeline in each <abbr>DVC
 > project</abbr>. This will be determined by the interdependencies between
@@ -301,13 +302,6 @@
 
 ## Check results
 
-<<<<<<< HEAD
-> Since the dataset for this example is an extremely simplified to make it
-> simpler to run this pipeline, exact metric values may vary sufficiently
-> depending on Python version you are using and other environment parameters.
-
-=======
->>>>>>> 6718bc40
 An easy way to see metrics across different branches:
 
 ```dvc
@@ -318,10 +312,10 @@
 > Since the dataset for this example is extremely simplified to make it faster
 > to run this pipeline, the exact metric number may vary.
 
-It's time to save our pipeline. You can confirm that we do not save model files
-or raw datasets into Git using the `git status` command. We are just saving a
-snapshot of the DVC-files that describe data, transformations (stages), and
-relationships between them.
+It's time to save our [pipeline](/doc/commands-reference/pipeline). You can
+confirm that we do not save model files or raw datasets into Git using the
+`git status` command. We are just saving a snapshot of the DVC-files that
+describe data, transformations (stages), and relationships between them.
 
 ```dvc
 $ git add *.dvc auc.metric data/.gitignore
@@ -342,12 +336,8 @@
                               ngram_range=(1, 2))
 ```
 
-<<<<<<< HEAD
-Reproduce all required stages to get our target
+Reproduce all required stages to get to the target
 [metric](/doc/commands-reference/metrics) file:
-=======
-Reproduce all required stages to get to the target metrics file:
->>>>>>> 6718bc40
 
 ```dvc
 $ dvc repro evaluate.dvc
@@ -357,15 +347,7 @@
 ...
 ```
 
-<<<<<<< HEAD
-> Since the dataset for this example is extremely simplified to make it simpler
-> to run this pipeline, exact metric values may vary significantly depending on
-> the Python version you are using and other environment parameters.
-
-Take a look at the target metric improvement:
-=======
 Once that's done, check the AUC metric again for an improvement:
->>>>>>> 6718bc40
 
 ```dvc
 $ dvc metrics show -a
@@ -381,30 +363,18 @@
 The `-a` flag in the command above tells `dvc metrics show` to show the value
 for all Git branches.
 
-<<<<<<< HEAD
 Feel free to commit the remaining changes with Git.
 
 ## Conclusion
 
-By wrapping your commands with `dvc run` it's easy to integrate DVC into your
-existing ML development [pipeline](/doc/commands-reference/pipeline) or other
-data science processes without any significant effort to rewrite your code.
+By wrapping your commands with `dvc run`, it's easy to integrate DVC into a
+machine learning or data processing [pipeline](/doc/commands-reference/pipeline)
+or other data science processes without any significant effort to rewrite your
+code.
 
 The key detail to notice is that DVC automatically derives the dependencies
-between the pipeline [stages](/doc/commands-reference/run) by building
-dependency graphs that represent data pipelines.
-=======
-Feel free to commit the remaining changes to Git.
-
-## Conclusion
-
-By wrapping your commands with `dvc run`, it's easy to integrate DVC into a
-machine learning or data processing pipeline – without any significant effort to
-rewrite the code.
-
-The key detail to notice is that DVC automatically derives the dependencies
-between the pipeline stages and builds a dependency graph (DAG) transparently.
->>>>>>> 6718bc40
+between pipeline [stages](/doc/commands-reference/run) by building dependency
+graphs that represent data pipelines.
 
 DVC streamlines all of your experiments into a single, reproducible
 <abbr>project</abbr>, and it makes it easy to share it with Git, including
