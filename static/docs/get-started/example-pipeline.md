--- conflicted
+++ resolved
@@ -170,15 +170,9 @@
 workspace, as well as added to `.gitignore`.
 
 Two things are worth noticing here. First, by analyzing dependencies and outputs
-<<<<<<< HEAD
-in the DVC-files, we can restore the full chain of commands (DAG) we need to
-apply. This is important when you run `dvc repro` to regenerate intermediate or
-final results.
-=======
 that DVC-files describe, we can restore the full series of commands (pipeline
 stages) we need to apply. This is important when you run `dvc repro` to
-reproduce the final or intermediate result.
->>>>>>> 4bdffa02
+regenerate the final or intermediate result.
 
 Second, hopefully it's clear by now that the actual data is stored in the
 `.dvc/cache` directory, each file having a name in a form of an md5 hash. This
@@ -372,12 +366,7 @@
 rewrite the code.
 
 The key detail to notice is that DVC automatically derives the dependencies
-<<<<<<< HEAD
 between the pipeline stages and builds a dependency graph (DAG) transparently.
-=======
-between the defined stages by building dependency graphs that represent data
-pipelines.
->>>>>>> 4bdffa02
 
 DVC streamlines all of your experiments into a single, reproducible
 <abbr>project</abbr>, and it makes it easy to share it on Git, including the
