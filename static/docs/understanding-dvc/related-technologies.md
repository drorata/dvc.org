--- conflicted
+++ resolved
@@ -9,134 +9,118 @@
 
 1. **Git**. The difference is:
 
-  - DVC extends Git by introducing the concept of _data files_ – large files
-    that should NOT be stored in a Git repository but still need to be tracked
-    and versioned.
+- DVC extends Git by introducing the concept of _data files_ – large files that
+  should NOT be stored in a Git repository but still need to be tracked and
+  versioned.
 
 2. **Workflow management tools** (pipelines and DAGs): Airflow, Luigi, etc. The
    differences are:
 
-  - DVC is focused on data science and modeling. As a result, DVC pipelines are
-    lightweight, easy to create and modify. However, DVC lacks pipeline
-    execution features like execution monitoring, execution error handling, and
-    recovering.
+- DVC is focused on data science and modeling. As a result, DVC pipelines are
+  lightweight, easy to create and modify. However, DVC lacks pipeline execution
+  features like execution monitoring, execution error handling, and recovering.
 
-  - DVC is purely a command line tool without a graphical user interface (GUI)
-    and doesn't run any daemons or servers. Nevertheless, DVC can generate
-    images with pipeline and experiment workflow visualization.
+- DVC is purely a command line tool without a graphical user interface (GUI) and
+  doesn't run any daemons or servers. Nevertheless, DVC can generate images with
+  pipeline and experiment workflow visualization.
 
 3. **Experiment management software** today is mostly designed for enterprise
    usage. An open-sourced experimentation tool example: http://studio.ml/. The
    differences are:
 
-  - DVC uses Git as the underlying platform for experiment tracking instead of
-    a web application.
+- DVC uses Git as the underlying platform for experiment tracking instead of a
+  web application.
 
-  - DVC doesn't need to run any services. No graphical user interface as a
-    result, but we expect some GUI services will be created on top of DVC.
+- DVC doesn't need to run any services. No graphical user interface as a result,
+  but we expect some GUI services will be created on top of DVC.
 
-<<<<<<< HEAD
-   - DVC has transparent design:
-     [meta files and directories](/doc/user-guide/dvc-files-and-directories)
-     (including the <abbr>data cache</abbr>) have a human-readable format and
-     can be easily reused by external tools.
-=======
-  - DVC has transparent design:
-    [meta files and directories](/doc/user-guide/dvc-files-and-directories)
-    (including the data cache) have a human-readable format and can be easily
-    reused by external tools.
->>>>>>> d1b0dc7a
+- DVC has transparent design:
+  [meta files and directories](/doc/user-guide/dvc-files-and-directories)
+  (including the <abbr>data cache</abbr>) have a human-readable format and can
+  be easily reused by external tools.
 
 4. **Git workflows** and Git usage methodologies such as Gitflow. The
    differences are:
 
-  - DVC supports a new experimentation methodology that integrates easily with
-    a Git workflow. A separate branch should be created for each experiment,
-    with a subsequent merge of this branch if it was successful.
+- DVC supports a new experimentation methodology that integrates easily with a
+  Git workflow. A separate branch should be created for each experiment, with a
+  subsequent merge of this branch if it was successful.
 
-  - DVC innovates by giving experimenters the ability to easily navigate
-    through past experiments without recomputing them.
+- DVC innovates by giving experimenters the ability to easily navigate through
+  past experiments without recomputing them.
 
-5) **Makefile** (and it's analogues). The differences are:
+5. **Makefile** (and it's analogues). The differences are:
 
-  - DVC utilizes a DAG:
+- DVC utilizes a DAG:
 
-    - The DAG is defined by [DVC-files](/doc/user-guide/dvc-file-format) (with
-      file names `<file>.dvc` or `Dvcfile`).
+  - The DAG is defined by [DVC-files](/doc/user-guide/dvc-file-format) (with
+    file names `<file>.dvc` or `Dvcfile`).
 
-    - One DVC-file defines one node in the DAG. All DVC-files in a repository
-      make up a single pipeline (think a single Makefile). All DVC-files (and
-      corresponding pipeline commands) are implicitly combined through their
-      inputs and outputs, to simplify conflict resolving during merges.
+  - One DVC-file defines one node in the DAG. All DVC-files in a repository make
+    up a single pipeline (think a single Makefile). All DVC-files (and
+    corresponding pipeline commands) are implicitly combined through their
+    inputs and outputs, to simplify conflict resolving during merges.
 
-    - DVC provides a simple command `dvc run CMD` to generate a DVC-file
-      automatically based on the provided command, dependencies, and outputs.
+  - DVC provides a simple command `dvc run CMD` to generate a DVC-file
+    automatically based on the provided command, dependencies, and outputs.
 
-  - File tracking:
+- File tracking:
 
-    - DVC tracks files based on checksum (md5) instead of file timestamps. This
-      helps avoid running into heavy processes like model re-training when you
-      checkout a previous, trained version of a modeling code (Makefile will
-      retrain the model).
+  - DVC tracks files based on checksum (md5) instead of file timestamps. This
+    helps avoid running into heavy processes like model re-training when you
+    checkout a previous, trained version of a modeling code (Makefile will
+    retrain the model).
 
-    - DVC uses file timestamps and inodes for optimization. This allows DVC to
-      avoid recomputing all dependency files checksum, which would be highly
-      problematic when working with large files (10 GB+).
+  - DVC uses file timestamps and inodes for optimization. This allows DVC to
+    avoid recomputing all dependency files checksum, which would be highly
+    problematic when working with large files (10 GB+).
 
 6. **Git-annex**. The differences are:
 
-  - DVC uses the idea of storing the content of large files (that you don't
-    want to see in your Git repository) in a local key-value store and use file
-    symlinks instead of the actual files.
+- DVC uses the idea of storing the content of large files (that you don't want
+  to see in your Git repository) in a local key-value store and use file
+  symlinks instead of the actual files.
 
-  - DVC can use reflinks\* or hardlinks (depending on the system) instead of
-    symlinks to improve performance and make the user experience better.
+- DVC can use reflinks\* or hardlinks (depending on the system) instead of
+  symlinks to improve performance and make the user experience better.
 
-  - DVC optimizes checksum calculation.
+- DVC optimizes checksum calculation.
 
-  - Git-annex is a datafile-centric system whereas DVC is focused on providing
-    a workflow for machine learning and reproducible experiments. When a DVC or
-    Git-annex repository is cloned via git clone, data files won't be copied to
-    the local machine as file content is stored in separate data remotes.
-    However, [DVC-files](/doc/user-guide/dvc-file-format) (which provide the
-    reproducible workflow) are always included in the cloned Git repository and
-    hence can be recreated locally with minimal effort.
+- Git-annex is a datafile-centric system whereas DVC is focused on providing a
+  workflow for machine learning and reproducible experiments. When a DVC or
+  Git-annex repository is cloned via git clone, data files won't be copied to
+  the local machine as file content is stored in separate data remotes. However,
+  [DVC-files](/doc/user-guide/dvc-file-format) (which provide the reproducible
+  workflow) are always included in the cloned Git repository and hence can be
+  recreated locally with minimal effort.
 
-  - DVC is not fundamentally bound to Git, having the option of changing the
-    repository format.
+- DVC is not fundamentally bound to Git, having the option of changing the
+  repository format.
 
-7) **Git-LFS** (Large File Storage). The differences are:
+7. **Git-LFS** (Large File Storage). The differences are:
 
-  - DVC does not require special Git servers like Git-LFS demands. Any cloud
-    storage like S3, GCS, or on-premises SSH server can be used as a backend
-    for datasets and models, no additional databases, servers or infrastructure
-    are required.
+- DVC does not require special Git servers like Git-LFS demands. Any cloud
+  storage like S3, GCS, or on-premises SSH server can be used as a backend for
+  datasets and models, no additional databases, servers or infrastructure are
+  required.
 
-  - DVC is not fundamentally bound to Git, having the option of changing the
-    repository format.
+- DVC is not fundamentally bound to Git, having the option of changing the
+  repository format.
 
-  - DVC does not add any hooks to Git by default. To checkout data files, the
-    `dvc checkout` command has to be run after each `git checkout` and
-    `git clone` command. It gives more granularity on managing data and code
-    separately. Hooks could be configured to make workflow simpler.
+- DVC does not add any hooks to Git by default. To checkout data files, the
+  `dvc checkout` command has to be run after each `git checkout` and `git clone`
+  command. It gives more granularity on managing data and code separately. Hooks
+  could be configured to make workflow simpler.
 
-<<<<<<< HEAD
-   - DVC attempts to use reflinks\* and has other
-     [file linking options](/docs/user-guide/large-dataset-optimization#file-link-types-for-the-dvc-cache).
-     This way the `dvc checkout` command does not actually copy data files from
-     cache to the <abbr>workspace</abbr>, as copying files is a heavy operation
-     for large files (30 GB+).
-=======
-  - DVC attempts to use reflinks\* and has other
-    [file linking options](/docs/user-guide/large-dataset-optimization#file-link-types-for-the-dvc-cache).
-    This way the `dvc checkout` command does not actually copy data files from
-    cache to the workspace, as copying files is a heavy operation for large
-    files (30 GB+).
->>>>>>> d1b0dc7a
+- DVC attempts to use reflinks\* and has other
+  [file linking options](/docs/user-guide/large-dataset-optimization#file-link-types-for-the-dvc-cache).
+  This way the `dvc checkout` command does not actually copy data files from
+  cache to the <abbr>workspace</abbr>, as copying files is a heavy operation for
+  large files (30 GB+).
 
-  - `git-lfs` was not made with data science scenarios in mind, so it does not
-    provide related features (e.g. pipelines, metrics), and thus Github has a
-    limit of 2 GB per repository.
+- `git-lfs` was not made with data science scenarios in mind, so it does not
+  provide related features (e.g. pipelines, metrics), and thus Github has a
+  limit of 2 GB per repository.
 
 ---
 
