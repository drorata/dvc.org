# DVC Files and Directories

Once initialized in a <abbr>project</abbr>, DVC populates its installation
directory (`.dvc/`) with special internal files and directories:

### Special DVC internal files and directories

- `.dvc/config` - this is a configuration file. The config file can be edited by
  hand or with a special command: `dvc config`.

- `.dvc/config.local` - this is a local configuration file, that will overwrite
  options in `.dvc/config`. This is useful when you need to specify private
  options in your config that you don't want to track and share through Git
  (credentials, private locations, etc). The local config file can be edited by
  hand or with a special command: `dvc config --local`.

- `.dvc/cache` - the [cache directory](#structure-of-cache-directory) will
  contain your data files. (The data directories of DVC repositories will only
  contain links to the data files in the cache, refer to
  [Large Dataset Optimization](/docs/user-guide/large-dataset-optimization).)
  See `dvc config cache` for related configuration options.

  > Note that DVC includes the cache directory in `.gitignore` during the
  > initialization. No data files (with actual content) will ever be pushed to
  > the Git repository, only [DVC-files](/doc/user-guide/dvc-file-format) that
  > are needed to reproduce them.

- `.dvc/state` - this file is used for optimization. It is a SQLite db, that
  contains checksums for files tracked in a DVC project, with respective
  timestamps and inodes to avoid unnecessary checksum computations. It also
  contains a list of links (from cache to <abbr>workspace</abbr>) created by DVC
  and is used to cleanup your workspace when calling `dvc checkout`.

- `.dvc/state-journal` - temporary file for SQLite operations

- `.dvc/state-wal` - another SQLite temporary file

- `.dvc/updater` - this file is used store latest available version of dvc,
  which is used to remind user to upgrade.

- `.dvc/updater.lock` - lock file for `.dvc/updater`

<<<<<<< HEAD
- `.dvc/lock` - a lock file for the whole DVC project.
=======
- `.dvc/lock` - lock file for the whole dvc project
>>>>>>> d1b0dc7a

## Structure of cache directory

There are two ways in which the data is stored in <abbr>cache</abbr>. It depends
on if the actual data is stored in a file (eg. `data.csv`) or it is a directory
of files.

We evaluate a checksum, usually MD5, for the data file which is a 32 characters
long string. The first two characters are assigned to name the directory inside
`.dvc/cache` and rest are given to name the cache file. For example, if a data
file, say `Posts.xml.zip`, is converted to a MD5 checksum, it will evaluate to
`ec1d2935f811b77cc49b031b999cbf17`. The cache file for this data file will be
stored as `.dvc/ec/1d2935f811b77cc49b031b999cbf17` on the local storage and if
it is pushed to a remote storage, its location will be
`<prefix>/ec/1d2935f811b77cc49b031b999cbf17` where prefix is the name of the
remote storage. `/tmp/dvc-storage` can be one example of a prefix.

For the second case, let us consider a directory of 2 images.

```dvc
$ tree data/images/
data/images/
├── cat.jpeg
└── index.jpeg

$ dvc add data/images
...
```

On running `dvc add` on this directory of images, a
[DVC-file](/doc/user-guide/dvc-file-format) is created by default, with
information including the checksum of the directory, which is cached as a file
in `.dvc/cache`.

```yaml
- md5: 196a322c107c2572335158503c64bfba.dir
  path: data/images
  ...
```

The directory in cache is stored like this:

```dvc
$ tree
.dvc/cache/
├── 19
│   └── 6a322c107c2572335158503c64bfba.dir
├── 29
│   └── a6c8271c0c8fbf75d3b97aecee589f
└── df
    └── f70c0392d7d386c39a23c64fcc0376
```

Like the previous case, the first two digits of the checksum are used to name
the directory and rest 30 characters are used in naming the cache file. The
cache file with `.dir` extension stores the mapping of files in the data
directory and their checksum as an array. The other two cache file names are
checksums of the files stored inside data directory. A typical `.dir` cache file
looks like this:

```dvc
$ cat .dvc/cache/19/6a322c107c2572335158503c64bfba.dir
[
  {"md5": "dff70c0392d7d386c39a23c64fcc0376", "relpath": "cat.jpeg"},
  {"md5": "29a6c8271c0c8fbf75d3b97aecee589f", "relpath": "index.jpeg"}
]
```<|MERGE_RESOLUTION|>--- conflicted
+++ resolved
@@ -40,11 +40,7 @@
 
 - `.dvc/updater.lock` - lock file for `.dvc/updater`
 
-<<<<<<< HEAD
-- `.dvc/lock` - a lock file for the whole DVC project.
-=======
-- `.dvc/lock` - lock file for the whole dvc project
->>>>>>> d1b0dc7a
+- `.dvc/lock` - lock file for the whole DVC project
 
 ## Structure of cache directory
 
