--- conflicted
+++ resolved
@@ -14,15 +14,9 @@
   hand or with the command `dvc config --local`.
 
 - `.dvc/cache`: The [cache directory](#structure-of-cache-directory) will store
-<<<<<<< HEAD
-  your data. The data files and directories in DVC repositories will only
-  contain links to the data files in the cache. (Refer to
-  [Large Dataset Optimization](/doc/user-guide/large-dataset-optimization). See
-=======
   your data. The data files and directories in <abbr>DVC repositories</abbr>
   will only contain links to the data files in the cache. (Refer to
   [Large Dataset Optimization](/docs/user-guide/large-dataset-optimization). See
->>>>>>> 9c781f01
   `dvc config cache` for related configuration options.
 
   > Note that DVC includes the cache directory in `.gitignore` during
