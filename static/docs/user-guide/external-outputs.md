--- conflicted
+++ resolved
@@ -23,16 +23,14 @@
 used by DVC to store versions of your external file. Non-cached external outputs
 (specified using `-O`) do not require external cache to be setup.
 
-<<<<<<< HEAD
 > Avoid using the same remote location that you are using for `dvc push`,
 > `dvc pull`, `dvc fetch` as external cache for your external outputs, because
 > it may cause possible checksum overlaps. Checksum for some data file on an
 > external storage can potentially collide with checksum generated locally for a
 > different file, with a different content.
-=======
-> See also the [External Dependencies](/doc/user-guide/external-dependencies)
-> guide.
->>>>>>> e449c7b9
+
+See also the [External Dependencies](/doc/user-guide/external-dependencies)
+guide.
 
 ## Examples
 
