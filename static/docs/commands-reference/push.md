--- conflicted
+++ resolved
@@ -13,26 +13,6 @@
 
     positional arguments:
       targets               DVC files.
-
-<<<<<<< HEAD
-    optional arguments:
-      -h, --help            show this help message and exit
-      -q, --quiet           Be quiet.
-      -v, --verbose         Be verbose.
-      -j JOBS, --jobs JOBS  Number of jobs to run simultaneously.
-      --show-checksums      Show checksums instead of file names.
-      -r REMOTE, --remote REMOTE
-                            Remote repository to push to
-      -a, --all-branches    Push cache for all branches.
-      -T, --all-tags        Push cache for all tags.
-      -d, --with-deps       Push cache for all dependencies of the specified
-                            target.
-      -R RECURSIVE, --recursive RECURSIVE
-                            Push cache from subdirectories of specified 
-                            directory.
-
-=======
->>>>>>> 4c3461c8
 ```
 
 ## Description
