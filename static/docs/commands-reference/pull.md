# pull

Downloads missing files and directories from
[remote storage](/doc/commands-reference/remote) to the local cache based on
DVC-files in the workspace, then links the downloaded files into the workspace.

## Synopsis

```usage
usage: dvc pull [-h] [-q | -v] [-j JOBS]
                [--show-checksums] [-r REMOTE]
                [-a] [-T] [-d] [-f] [-R]
                [targets [targets ...]]

Pull data files from the cloud.

positional arguments:
  targets               DVC-files.
```

## Description

The `dvc pull` and `dvc push` commands are the means for uploading and
downloading data to and from remote storage. These commands are analogous to the
`git pull` and `git push` commands.
[Data sharing](/doc/use-cases/share-data-and-model-files) across environments
and preserving data versions (input datasets, intermediate results, models,
metrics, etc) remotely (S3, SSH, GCS, etc) are the most common use cases for
these commands.

The `dvc pull` command allows one to retrieve data from remote storage.
`dvc pull` has the same effect as running `dvc fetch` and `dvc checkout`
immediately after that.

If the `--remote REMOTE` option is not specified, then the default remote,
configured with the `core.config` config option, is used. See `dvc remote`,
`dvc config` and this [example](/doc/get-started/configure) for more information
on how to configure a remote.

With no arguments, just `dvc pull` or `dvc pull --remote REMOTE`, it downloads
only the files (or directories) missing from the local repository to the project
by searching all [DVC-files](/doc/user-guide/dvc-file-format) in the current
version. It will not download files associated with earlier versions or branches
of the project directory, nor will it download files which have not changed.

The command `dvc status -c` can list files that are missing in the local cache
and are referenced in the current workspace. It can be used to see what files
`dvc pull` would download.

If one or more `targets` are specified, DVC only considers the files associated
with those DVC-files. Using the `--with-deps` option DVC tracks dependencies
backward through the [pipeline](/doc/get-started/pipeline) to find data files to
pull.

After data file is in cache DVC, `dvc pull` uses OS-specific mechanisms like
reflinks or hardlinks to put it in the workspace without copying. See
`dvc checkout` for more details.

## Options

- `--show-checksums` - shows checksums instead of file names.

- `-r REMOTE`, `--remote REMOTE` specifies which remote cache (see
  `dvc remote list`) to pull from. The value for `REMOTE` is a cache name
  defined using the `dvc remote` command. If no `REMOTE` is given, or if no
  remote's are defined in the workspace, an error message is printed. If the
  option is not specified, then the default remote, configured with the
  `core.config` config option, is used.

- `-a`, `--all-branches` - determines the files to download by examining files
  associated with all branches of the DVC-files in the project directory. It's
  useful if branches are used to track "checkpoints" of an experiment or
  project.

- `-T`, `--all-tags` - the same as `-a`, `--all-branches` but tags are used to
  save different experiments or project checkpoints.

- `-d`, `--with-deps` - determines files to download by tracking dependencies to
  the named target DVC-file(s). This option only has effect when one or more
  `targets` are specified. By traversing all stage dependencies, DVC searches
  backward through the pipeline from the named target(s). This means DVC will
  not pull files referenced later in the pipeline than the named target(s).

<<<<<<< HEAD
=======
- `-f`, `--force` - do not prompt when removing workspace files. This option
  surfaces behavior from the `dvc checkout` command because `dvc pull` in effect
  performs a _checkout_ after downloading files.

>>>>>>> de4927e9
- `-R`, `--recursive` - `targets` values is expected to be a directory path.
  Determines the files to download by searching the named directory and its
  subdirectories for DVC-files to download data for. Along with providing a
  `target`, or `target` along with `--with-deps` it is yet another way to cut
  the scope of DVC-files to download.

- `-f`, `--force` - does not prompt when removing working directory files, which
  occurs during the process of updating the workspace. This option surfaces
  behavior from the `dvc checkout` command because `dvc pull` in effect performs
  a _checkout_ after downloading files.

- `-j JOBS`, `--jobs JOBS` - specifies number of jobs to run simultaneously
  while downloading files from the remote cache. The effect is to control the
  number of files downloaded simultaneously. Default is `4 * cpu_count()`. For
  example with `-j 1` DVC downloads one file at a time, with `-j 2` it downloads
  two at a time, and so forth. For SSH remotes default is set to 4.

- `-h`, `--help` - prints the usage/help message, and exit.

- `-q`, `--quiet` - do not write anything to standard output. Exit with 0 if no
  problems arise, otherwise 1.

- `-v`, `--verbose` - displays detailed tracing information.

## Examples

For using the `dvc pull` command, remote storage must be defined. For an
existing project a remote is usually defined and you can use `dvc remote list`
to check existing remotes. Just to remind how it is done and set a context for
the example, let's define an SSH remote with the `dvc remote add` command:

```dvc
$ dvc remote add r1 ssh://_username_@_host_/path/to/dvc/cache/directory
$ dvc remote list
r1	ssh://_username_@_host_/path/to/dvc/cache/directory
```

> DVC supports several protocols for remote storage. For details, see the
> [`remote add`](/doc/commands-reference/remote-add) documentation.

With a remote cache containing some images and other files, we can pull all
changed files from the current Git branch:

```dvc
$ dvc pull --remote r1

(1/8): [####################] 100% images/0001.jpg
(2/8): [####################] 100% images/0002.jpg
...
(7/8): [####################] 100% images/0007.jpg
(8/8): [####################] 100% model.pkl
```

We can download specific files that are outputs of a specific DVC-file:

```dvc
$ dvc pull data.zip.dvc
[####################] 100% data.zip
```

In this case we left off the `--remote` option, so it will have pulled from the
default remote. The only files considered in this case are what is listed in the
`out` section of the named target DVC-file.

## Examples: With dependencies

Demonstrating the `--with-deps` flag requires a larger example. First, assume a
[pipeline](/doc/get-started/pipeline) has been setup with these
[stages](/doc/commands-reference/run):

```dvc
$ dvc pipeline show

data/Posts.xml.zip.dvc
Posts.xml.dvc
Posts.tsv.dvc
Posts-test.tsv.dvc
matrix-train.p.dvc
model.p.dvc
Dvcfile
```

Imagine the remote storage has been modified such that the data files in some of
these stages should be updated into the local cache.

```dvc
$ dvc status --cloud

  deleted:            data/model.p
  deleted:            data/matrix-test.p
  deleted:            data/matrix-train.p
```

One could do a simple `dvc pull` to get all the data, but what if you only want
to retrieve part of the data?

```dvc
$ dvc pull --remote r1 --with-deps matrix-train.p.dvc

(1/2): [####################] 100% data/matrix-test.p data/matrix-test.p
(2/2): [####################] 100% data/matrix-train.p data/matrix-train.p

... Do some work based on the partial update

$ dvc pull --remote r1 --with-deps model.p.dvc

(1/1): [####################] 100% data/model.p data/model.p

... Pull the rest of the data

$ dvc pull --remote r1

Everything is up to date.
```

With the first `dvc pull` we specified a stage in the middle of the pipeline
(`matrix-train.p.dvc`) while using `--with-deps`. DVC started with that DVC-file
and searched backwards through the pipeline for data files to download. Because
the `model.p.dvc` stage occurs later in the pipeline, its data was not pulled.

Then we ran `dvc pull` specifying the last stage, `model.p.dvc`, and its data
was downloaded. Finally, we ran `dvc pull` with no options to make sure that all
data was already pulled with the previous commands.

## Examples: Show checksums

Normally the file names are shown, but DVC can display the checksums instead.

```dvc
$ dvc pull --remote r1 --show-checksums

(1/3): [####################] 100% 844ef0cd13ff786c686d76bb1627081c
(2/3): [####################] 100% c5409fafe56c3b0d4d4d8d72dcc009c0
(3/3): [####################] 100% a8c5ae04775fcde33bf03b7e59960e18
```<|MERGE_RESOLUTION|>--- conflicted
+++ resolved
@@ -81,13 +81,6 @@
   backward through the pipeline from the named target(s). This means DVC will
   not pull files referenced later in the pipeline than the named target(s).
 
-<<<<<<< HEAD
-=======
-- `-f`, `--force` - do not prompt when removing workspace files. This option
-  surfaces behavior from the `dvc checkout` command because `dvc pull` in effect
-  performs a _checkout_ after downloading files.
-
->>>>>>> de4927e9
 - `-R`, `--recursive` - `targets` values is expected to be a directory path.
   Determines the files to download by searching the named directory and its
   subdirectories for DVC-files to download data for. Along with providing a
