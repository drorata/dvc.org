--- conflicted
+++ resolved
@@ -102,17 +102,10 @@
 
 ## Example: Specific targets across Git references
 
-<<<<<<< HEAD
 We can base this example in the [Metrics](/doc/get-started/metrics) and
-[Compare Experiments](/doc/get-started/compare-experiments) sections of our _Get
+[Compare Experiments](/doc/get-started/compare-experiments) chapters of our _Get
 Started_ section, which describe different experiments to produce the
-`model.pkl` file. Our sample repository has the `bigrams-experiment` and
-=======
-We can base this example in the [Experiment Metrics](/doc/get-started/metrics)
-and [Compare Experiments](/doc/get-started/compare-experiments) sections of our
-_Get Started_ section, which describe different experiments to produce the
 `model.pkl` file. Our example repository has the `bigrams-experiment` and
->>>>>>> 6718bc40
 `baseline-experiment`
 [tags](https://github.com/iterative/example-get-started/tags) respectively to
 reference these experiments.
