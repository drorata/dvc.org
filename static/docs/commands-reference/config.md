--- conflicted
+++ resolved
@@ -25,7 +25,6 @@
 
 ## Options
 
-<<<<<<< HEAD
 * `-u`, `--unset` - remove a specified setting from a config file.
 
 * `--global` - modify a global config file(e.g. `~/.config/dvc/config`) instead
@@ -38,20 +37,6 @@
   in `.dvc/config.local` and is Git-ignored. This is useful when you need to
   specify private settings in your config, that you don't want to track and
   share through Git.
-=======
-- `-u`, `--unset` - remove a specified option from a config file.
-
-- `--global` - modify a global config file(e.g. `~/.config/dvc/config`) instead
-  of a `.dvc/config`.
-
-- `--system` - modify a system config file(e.g. `/etc/dvc.config`) instead of a
-  `.dvc/config`.
-
-- `--local` - modify a local config file instead of a `.dvc/config`. It is
-  located in `.dvc/config.local` and is Git-ignored. This is useful when you
-  need to specify private options in your config, that you don't want to track
-  and share through Git.
->>>>>>> 2954c3f4
 
 - `-h`, `--help` - prints the usage/help message, and exit.
 
@@ -161,149 +146,37 @@
   when it needs to cleanup the database it could sort them by the timestamp and
   remove the oldest ones. Default quota is set to 50(percent).
 
-<<<<<<< HEAD
 ## Examples: Core DVC settings
-=======
-- `loglevel` - log level that dvc should use. Possible values are: `info`,
-  `debug`, `warning`, `error`.
->>>>>>> 2954c3f4
 
 Set the `dvc` log level to `debug`:
 ```dvc
     $ dvc config core.loglevel debug
 ```
 
-<<<<<<< HEAD
 Add an S3 remote and set it as the project default:
-=======
-- `remote` - name of the remote that should be used by default.
-
->>>>>>> 2954c3f4
 ```dvc
     $ dvc remote add myremote s3://bucket/path
     $ dvc config core.remote myremote
 ```
 
-<<<<<<< HEAD
 ## Examples: Default remotes
-=======
-## remote
-
-Sections that describe particular remotes. See `dvc remote` for more info.
-
-## cache
-
-DVC cache is a hidden (by default it's located in the `.dvc/cache` directory)
-storage. For files that are under DVC control it keeps them and their different
-versions.
-
-- `dir` - directory to use for the cache. The value can be an absolute path or a
-  path relative to the config file location that it is specified in (see helper
-  command `dvc cache dir` that helps to properly transform paths specified
-  relative to the current directory into paths relative to the specified config
-  file). The default value is `cache`, which, when resolved relative to the
-  project config location `.dvc/config` results in `.dvc/cache`.
->>>>>>> 2954c3f4
 
 Use remote `myremote` by default:
 ```dvc
     $ dvc config core.remote myremote
 ```
 
-<<<<<<< HEAD
 Get the default remote:
-=======
-Or
-
->>>>>>> 2954c3f4
 ```dvc
     $ dvc config core.remote
     myremote
 ```
 
-<<<<<<< HEAD
 Clear default remote value:
-=======
-- `protected` - makes files in the workspace read-only. Run `dvc checkout` for
-  the change go into effect. It affects only files that are under DVC control
-  and adds an additional layer of security to your data. Due to the way DVC
-  handles linking between the data files in the cache and their counterparts in
-  the working directory it's easy to accidentally corrupt the cached version of
-  a file by editing or overwriting it. Turning this option on forces you to
-  run`dvc unprotect` before updating a file.
-
->>>>>>> 2954c3f4
 ```dvc
     $ dvc config --unset core.remote
 ```
-<<<<<<< HEAD
 which is equivalent to:
-=======
-
-- `type` - link type that dvc should use to link data files from cache to your
-  workspace. Possible values: `reflink`, `symlink`, `hardlink`, `copy` or a
-  combination of those separated by the comma: `reflink,copy`. By default, DVC
-  will try `reflink` and `copy` link type in order to choose the most
-  effectivelink type of those two. By default DVC is not trying `symlink` and
-  `hardlink` to protect user from accidental cache and repository corruption.
-  Here are pros and cons of different link types. Ordered from the best and the
-  most efficient to the most inefficient. **Note!** Unless your workspace
-  supports `reflinks` (if you are on a recent Mac then chances are you are using
-  `reflinks`) or you've manually specified `cache.type copy`, you are
-  **corrupting** the cache if you are editing the data file in the workspace.
-  Check the `protected` mode option above and corresponding `dvc unprotect`
-  command to modify files safely.
-
-  1. **`reflink`** - this is the best link type that could be. It is as fast as
-     hard/symlinks, but doesn't carry a risk of cache corruption, since
-     filesystem takes care of copying the file if you try to edit it in place,
-     thus keeping a linked cache file intact. Unfortunately reflinks are
-     currently supported on a limited number of filesystems (Linux: Btrfs, XFS,
-     OCFS2; MacOS: APFS), but they are coming to every new filesystem and in the
-     future will be supported by the majority of filesystems in use.
-
-  2. **`hardlink`** - the most efficient way to link your data to cache if both
-     your repo and your cache directory are located on the same
-     filesystem/drive. Please note that data file linked with hardlink should
-     never be edited in place, but instead deleted and then replaced with a new
-     file, otherwise it might cause cache corruption and automatic deletion of a
-     cache file by dvc.
-
-  3. **`symlink`** - The most efficient way to link your data to cache if your
-     repo and your cache directory are located on different filesystems/drives
-     (i.e. repo is located on ssd for performace, but cache dir is located on
-     hdd for bigger storage). Please note that data file linked with symlink
-     should never be edited in place, but instead deleted and then replaced with
-     a new file, otherwise it might cause cache corruption and automatic
-     deletion of a cache file by dvc.
-
-  4. **`copy`** - The most inefficient link type, yet the most widely supported
-     for any repo/cache fs combinations. Suitable for scenarios with relatively
-     small data files, where copying them is not a performance/storage concern.
-
-## state
-
-State settings. Check the
-[DVC Files and Directories](/doc/user-guide/dvc-files-and-directories) to learn
-more about the state file that is used for optimization.
-
-- `row_limit` - maximum number of entries in the state database which affects
-  the physical size of the state file itself as well as the performance of
-  certain DVC operations. The bigger the limit the more checksum history DVC can
-  keep in order to avoid sequential checksum recalculations for the files.
-  Default limit is set to 10 000 000 rows.
-
-- `row_cleanup_quota` - percentage of the state database that is going to be
-  deleted when it hits the `row_limit`. When an entry in the database is used
-  (e.g. during the `dvc status`) dvc updates the timestamp on that entry so that
-  when it needs to cleanup the database it could sort them by the timestamp and
-  remove the oldest ones. Default quota is set to 50(percent).
-
-## Examples
-
-1. Use remote `myremote` by default:
-
->>>>>>> 2954c3f4
 ```dvc
     $ dvc config core.remote -u
 ```
