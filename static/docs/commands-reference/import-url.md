--- conflicted
+++ resolved
@@ -139,13 +139,8 @@
 $ mkdir data
 ```
 
-<<<<<<< HEAD
-You should now have a blank <abbr>workspace</abbr>, just before the
+You should now have a blank workspace, just before the
 [Add Files](/doc/get-started/add-files) chapter.
-=======
-You should now have a blank workspace, just before the
-[Add Files](/doc/get-started/add-files) step.
->>>>>>> 9bf1193e
 
 </details>
 
