--- conflicted
+++ resolved
@@ -12,13 +12,8 @@
                   [targets [targets ...]]
 
 positional arguments:
-<<<<<<< HEAD
-  targets       Limit the scope to these stage files.
-                With -R a directory to search DVC-files in can be specified.
-=======
   targets        Limit command scope to these DVC-files. Using -R,
                  directories to search DVC-files in can also be given.
->>>>>>> d97d0912
 ```
 
 ## Description
