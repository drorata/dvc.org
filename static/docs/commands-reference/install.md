# install

Install DVC hooks into the Git repository to automate certain common actions.

## Synopsis

```usage
usage: dvc install [-h] [-q | -v]
```

## Description

DVC provides an intelligent data repository on top of a regular SCM repository
like Git to store code and configuration files. With `dvc install`, the two are
more tightly integrated in order to cause certain convenient actions to happen
automatically.

Namely:

**Checkout**: For any given branch or tag, Git checks out the
[DVC-files](/doc/user-guide/dvc-file-format) corresponding to that version. The
DVC-files in turn refer to data files in the DVC cache by checksum. When
switching from one SCM branch or tag to another, the SCM retrieves the
corresponding DVC-files. By default that leaves the <abbr>project</abbr> in a
state where the DVC-files refer to data files other than what is currently in
the <abbr>workspace</abbr>. The user at this point should run `dvc checkout` so
that the data files will match the current DVC-files.

The installed Git hook automates running `dvc checkout`.

**Commit**: When committing a change to the Git repository, that change possibly
requires reproducing the corresponding
[pipeline](/doc/commands-reference/pipeline) (with `dvc repro`) to regenerate
the project results. Or there might be files not yet in the cache, which is a
reminder to run `dvc commit`.

The installed Git hook automates reminding the user to run either `dvc repro` or
`dvc commit`.

**Push**: While publishing changes to the Git remote repository with `git push`,
it easy to forget that `dvc push` command usually needs to be run to save
corresponding changes in data files and directories that are under DVC control
to the DVC remote storage.

The installed Git hook automates executing `dvc push`.

## Installed Git hooks

<<<<<<< HEAD
- A `pre-commit` hook executes `dvc status` before `git commit` to inform the
  user about the differences between <abbr>cache</abbr> and workspace.
- A `post-checkout` hook executes `dvc checkout` after `git checkout` to
  automatically synchronize the data files with the new workspace state.
- A `pre-push` hook executes `dvc push` before `git push` to upload files and
=======
- Git `pre-commit` hook executes `dvc status` before `git commit` to inform the
  user about the workspace status.
- Git `post-checkout` hook executes `dvc checkout` after `git checkout` to
  automatically synchronize the data files with the new workspace state.
- Git `pre-push` hook executes `dvc push` before `git push` to upload files and
>>>>>>> d1b0dc7a
  directories under DVC control to remote.

For more information about git hooks, refer to the
[git-scm documentation](https://git-scm.com/docs/githooks).

## Disable Git hooks

When you run `dvc install`, it creates three files under the `.git/hooks`
directory:

```
.git/hooks
├── post-checkout
├── pre-commit
└── pre-push
```

To disable them, you need to **remove** or **edit** those files (i.e.
`rm .git/hooks/post-checkout`, `vim .git/hooks/pre-commit`).

_If a hook already exists, DVC will try to append the corresponding content, so
if you want to disable the DVC-specific behavior, you'll need to open the script
and edit it._

## Options

- `-h`, `--help` - prints the usage/help message, and exit.

- `-q`, `--quiet` - do not write anything to standard output. Exit with 0 if no
  problems arise, otherwise 1.

- `-v`, `--verbose` - displays detailed tracing information.

## Examples

Let's employ a simple <abbr>workspace</abbr> with some data, code, ML models,
pipeline stages, such as the <abbr>DVC project</abbr> created in our
[Get Started](/doc/get-started) section. Then we can see what happens with
`dvc install` in different situations.

<details>

### Click and expand to setup the project

Start by cloning our sample repo if you don't already have it:

```dvc
$ git clone https://github.com/iterative/example-get-started
$ cd example-get-started
```

Now let's install the requirements. But before we do that, we **strongly**
recommend creating a virtual environment with a tool such as
[virtualenv](https://virtualenv.pypa.io/en/stable/):

```dvc
$ virtualenv -p python3 .env
$ source .env/bin/activate
$ pip install -r requirements.txt
```

Download the precomputed data using:

```dvc
$ dvc pull --all-branches --all-tags
```

</details>

## Example: Checkout both DVC and Git

Let's start our exploration with the impact of `dvc install` on the
`dvc checkout` command. Remember that switching from one Git version to another
(with `git checkout`) changes the set of DVC-files in the project, which then
also changes the data files that should be placed in the workspace (with
`dvc checkout`).

Let's first list the available tags in the _Get Started_ project:

```dvc
$ git tag

0-empty
1-initialize
2-remote
3-add-file
4-sources
5-preparation
6-featurization
7-train
8-evaluation
9-bigrams
baseline-experiment
bigrams-experiment
```

These tags are used to mark points in the development of the project, and to
document specific experiments conducted in it. To take a look at one, we
checkout the `6-featurization` tag:

```dvc
$ git checkout 6-featurization
Note: checking out '6-featurization'.

You are in 'detached HEAD' state.  ...

$ dvc status

featurize.dvc:
    changed outs:
        modified:           data/features

$ dvc checkout

[##############################] 100% Checkout finished!

$ dvc status

Data and pipelines are up to date.
```

After running `git checkout` we are also shown a message saying _You are in
'detached HEAD' state_. Returning the workspace to a normal state requires
running `git checkout master`.

We also see that the first `dvc status` tells us about differences between the
project <abbr>cache</abbr> and the data files currently in the workspace. Git
changed the DVC-files in the workspace, which changed references to data files.
What `dvc status` did is inform us the data files in the workspace no longer
matched the checksums in the [DVC-files](/doc/user-guide/dvc-file-format).
Running `dvc checkout` then checks out the corresponding data files, and a
second `dvc status` now tells us the data files match the DVC-files.

```dvc
$ git checkout master
Previous HEAD position was d13ba9a add featurization stage
Switched to branch 'master'
Your branch is up to date with 'origin/master'.

$ dvc checkout
[##############################] 100% Checkout finished!
```

We've seen the default behavior with there being no Git hooks installed. We want
to see how the behavior changes after installing the Git hooks. We must first
reset the workspace to the `HEAD` commit before installing the hooks.

```dvc
$ dvc install

$ cat .git/hooks/pre-commit
#!/bin/sh
exec dvc status

$ cat .git/hooks/post-checkout
#!/bin/sh
exec dvc checkout
```

The two Git hooks have been installed, and the one of interest for this exercise
is the `post-checkout` script which runs after `git checkout`.

We can now repeat the command run earlier, to see the difference.

```dvc
$ git checkout 6-featurization
Note: checking out '6-featurization'.

You are in 'detached HEAD' state. ...

HEAD is now at d13ba9a add featurization stage
[##############################] 100% Checkout finished!

$ dvc status

Data and pipelines are up to date.
```

Look carefully at this output and it is clear that the `dvc checkout` command
has indeed been run. As a result the workspace is up to date with the data files
matching what is referenced by the DVC-files.

## Example: Showing DVC status on Git commit

The other hook installed by `dvc install` runs before `git commit` operation. To
see see what that does, start with the same workspace, making sure it is not in
the _detached HEAD_ state from the previous example by first running
`git checkout master`.

If we simply edit one of the code files:

```dvc
$ vi src/featurization.py

$ git commit -a -m "modified featurization"

featurize.dvc:
    changed deps:
        modified:           src/featurization.py
[master 1116ddc] modified featurization
 1 file changed, 1 insertion(+), 1 deletion(-)
```

We see that `dvc status` output has appeared in the `git commit` interaction.
This new behavior corresponds to the Git hook which was installed, and it
helpfully informs us the workspace is out of sync. We should therefore run the
`dvc repro` command.

```dvc
$ dvc repro evaluate.dvc

... much output
To track the changes with git run:

    git add featurize.dvc train.dvc evaluate.dvc

$ git status -s
 M auc.metric
 M evaluate.dvc
 M featurize.dvc
 M src/featurization.py
 M train.dvc

$ git commit -a -m "updated data after modified featurization"

Data and pipelines are up to date.

[master 78d0c44] modified featurization
 5 files changed, 12 insertions(+), 12 deletions(-)
```

After reproducing this pipeline up to the "evaluate" stage, the data files are
in sync with the code/config files, but we must now commit the changes to the
Git repository. Looking closely we see that `dvc status` is run again, informing
us that the data files are synchronized with the `Pipelines are up to date.`
message.<|MERGE_RESOLUTION|>--- conflicted
+++ resolved
@@ -19,8 +19,8 @@
 
 **Checkout**: For any given branch or tag, Git checks out the
 [DVC-files](/doc/user-guide/dvc-file-format) corresponding to that version. The
-DVC-files in turn refer to data files in the DVC cache by checksum. When
-switching from one SCM branch or tag to another, the SCM retrieves the
+DVC-files in turn refer to data files in the <abbr>DVC cache</abbr> by checksum.
+When switching from one SCM branch or tag to another, the SCM retrieves the
 corresponding DVC-files. By default that leaves the <abbr>project</abbr> in a
 state where the DVC-files refer to data files other than what is currently in
 the <abbr>workspace</abbr>. The user at this point should run `dvc checkout` so
@@ -46,19 +46,11 @@
 
 ## Installed Git hooks
 
-<<<<<<< HEAD
 - A `pre-commit` hook executes `dvc status` before `git commit` to inform the
-  user about the differences between <abbr>cache</abbr> and workspace.
+  user about the differences between cache and workspace.
 - A `post-checkout` hook executes `dvc checkout` after `git checkout` to
   automatically synchronize the data files with the new workspace state.
 - A `pre-push` hook executes `dvc push` before `git push` to upload files and
-=======
-- Git `pre-commit` hook executes `dvc status` before `git commit` to inform the
-  user about the workspace status.
-- Git `post-checkout` hook executes `dvc checkout` after `git checkout` to
-  automatically synchronize the data files with the new workspace state.
-- Git `pre-push` hook executes `dvc push` before `git push` to upload files and
->>>>>>> d1b0dc7a
   directories under DVC control to remote.
 
 For more information about git hooks, refer to the
