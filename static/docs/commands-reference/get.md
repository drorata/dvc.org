--- conflicted
+++ resolved
@@ -67,17 +67,11 @@
 
 We can use `dvc get` to download the resulting model file from our
 [get started example repo](https://github.com/iterative/example-get-started),
-<<<<<<< HEAD
-which is a DVC project external to the current working directory. The desired
-<abbr>output</abbr> file would be located in the root of the external
-<abbr>project</abbr> (if the
+which is a <abbr>DVC project</abbr> external to the current working directory.
+The desired <abbr>output</abbr> file would be located in the root of the
+external project (if the
 [`train.dvc` stage](https://github.com/iterative/example-get-started/blob/master/train.dvc)
 was reproduced) and named `model.pkl`.
-=======
-which is a DVC repository external to the current working directory). The
-desired file is tracked in the root of the external <abbr>project</abbr>, and
-named `model.pkl`.
->>>>>>> 6718bc40
 
 ```dvc
 $ dvc get https://github.com/iterative/example-get-started model.pkl
