--- conflicted
+++ resolved
@@ -81,7 +81,6 @@
   DVC will not checkout files referenced later in the pipeline than the named
   target(s).
 
-<<<<<<< HEAD
 - `-R`, `--recursive` - performs recursive checkout for target directory.
 
 - `-f`, `--force` - does not prompt when removing workspace files. Changing the
@@ -89,14 +88,6 @@
   the need for DVC to remove files which should not exist in the current state
   and are missing in the local cache (they are not committed in DVC terms). This
   option controls whether the user will be asked to confirm these files removal.
-=======
-- `-f`, `--force` - do not prompt when removing workspace files. Changing the
-  current set of DVC-files with SCM commands like `git checkout` can result in
-  the need for DVC to remove data files which should not exist in the current
-  project version, and which are missing from the local cache (when they haven't
-  been committed to DVC). This option controls whether the user will be asked to
-  confirm the removal of these files.
->>>>>>> de4927e9
 
 - `-h`, `--help` - shows the help message and exit.
 
