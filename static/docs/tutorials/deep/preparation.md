# Preparation

In this document, we will be building an ML model to classify
[StackOverflow](https://stackoverflow.com) questions by two classes: with
`python` tag and without `python` tag. For training purposes, a small subset of
data will be used — only 180Mb xml files.

Most of the code to solve this problem is ready to be downloaded. We will be
modifying some of the code during this tutorial to improve the model.

## Getting the example code

Take the following steps to initialize a new Git repository and get the example
code into it:

<details>

### Expand to learn how to download on Windows

Windows doesn't include the `wget` utility by default, so you'll need to use the
browser to download `code.zip`. Save it into the project directory, `classify/`.
(Right-click [this link](https://code.dvc.org/tutorial/nlp/code.zip) and click
`Save Link As...`(Chrome).

</details>

```dvc
$ mkdir classify
$ cd classify
$ git init
$ wget https://code.dvc.org/tutorial/nlp/code.zip
$ unzip code.zip -d code && rm -f code.zip
$ git add code/
$ git commit -m "download code"
```

Now let's install the requirements. But before we do that, we **strongly**
recommend creating a virtual environment with a tool such as
[virtualenv](https://virtualenv.pypa.io/en/stable/):

```dvc
$ virtualenv -p python3 .env
$ source .env/bin/activate
$ echo ".env/" >> .gitignore
$ pip install -r code/requirements.txt
```

## Install DVC

Now DVC software should be installed. The easiest way to install DVC is a system
dependent package. DVC supports all common operating systems: Mac OS X, Linux
and Windows. You can find the latest version of the package on the
[home page](/).

Alternatively, you can install DVC by Python package manager — PIP if you use
Python:

```dvc
$ pip install dvc
```

## Initialize

DVC works on top of Git repositories. You run DVC initialization in a repository
directory to create DVC meta files and directories.

<<<<<<< HEAD
After DVC initialization, a new directory `.dvc/` will be created with `config`
and `.gitignore` files, and the <abbr>cache</abbr> directory. These files and
directories are hidden from the user generally and are not meant to be
manipulated directly. However, we describe some DVC internals below for a better
understanding of how it works.
=======
After DVC initialization, a new directory `.dvc/` will be created with the
`config` and `.gitignore` files, as well as `cache/` directory. These files and
directories are hidden from users in general, as there's no need to interact
with them directly See
[DVC Files and Directories](/doc/user-guide/dvc-files-and-directories) to learn
more. However, we describe some DVC internals below for a better understanding
of how it works.
>>>>>>> 41f42b5d

```dvc
$ dvc init
...

$ ls -a .dvc
./      ../     .gitignore  cache/  config

$ git status -s
A  .dvc/.gitignore
A  .dvc/config

$ cat .dvc/.gitignore
/state
/lock
/config.local
/updater
/updater.lock
/state-journal
/state-wal
/cache

$ git commit -m "init DVC"
```

The `.dvc/cache` directory is one of the most important parts of any DVC
repository. The directory contains all the content of data files and will be
described in the next chapter in more detail. Note that the cache directory is
contained in the `.dvc/.gitignore` file, which means that it's not under Git
control — this is your local directory and you cannot push it to any Git remote.

For more information refer to
[DVC Files and Directories](/doc/user-guide/dvc-files-and-directories).<|MERGE_RESOLUTION|>--- conflicted
+++ resolved
@@ -64,13 +64,6 @@
 DVC works on top of Git repositories. You run DVC initialization in a repository
 directory to create DVC meta files and directories.
 
-<<<<<<< HEAD
-After DVC initialization, a new directory `.dvc/` will be created with `config`
-and `.gitignore` files, and the <abbr>cache</abbr> directory. These files and
-directories are hidden from the user generally and are not meant to be
-manipulated directly. However, we describe some DVC internals below for a better
-understanding of how it works.
-=======
 After DVC initialization, a new directory `.dvc/` will be created with the
 `config` and `.gitignore` files, as well as `cache/` directory. These files and
 directories are hidden from users in general, as there's no need to interact
@@ -78,7 +71,6 @@
 [DVC Files and Directories](/doc/user-guide/dvc-files-and-directories) to learn
 more. However, we describe some DVC internals below for a better understanding
 of how it works.
->>>>>>> 41f42b5d
 
 ```dvc
 $ dvc init
