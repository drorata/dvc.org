/* eslint-env node */

/*
 * Custom server (with custom routes) See
 * https://nextjs.org/docs/advanced-features/custom-server
 *
 * NOTE: This file doesn't go through babel or webpack. Make sure the syntax and
 * sources this file requires are compatible with the current node version you
 * are running.
 */

const { createServer } = require('http')
const next = require('next')
const { parse } = require('url')
const { getItemByPath } = require('./src/utils/sidebar')

const dev = process.env.NODE_ENV !== 'production'
const app = next({ dev })
const handle = app.getRequestHandler()
const port = process.env.PORT || 3000

app.prepare().then(() => {
  createServer((req, res) => {
    const parsedUrl = parse(req.url, true)
    const { pathname, query } = parsedUrl

    /*
     * HTTP redirects
     * NOTE: The order of the redirects is important.
     */
    if (
      (req.headers['x-forwarded-proto'] !== 'https' && !dev) ||
      req.headers.host.match(/^www/) !== null
    ) {
      // Enforce https protocol and remove www from host.
      res.writeHead(301, {
        Location: 'https://' + req.headers.host.replace(/^www\./, '') + req.url
      })
      res.end()
    } else if (req.headers.host === 'man.dvc.org') {
      // man.dvc.org/{cmd} -> dvc.org/doc/command-reference/{cmd},
      res.writeHead(301, {
        'Cache-Control': 'no-cache',
        Location:
          'https://dvc.org/doc/command-reference' +
          // replace - for / in {cmd} except for get-url, import-url
          (['/get-url', '/import-url'].indexOf(pathname) < 0
            ? pathname.replace('-', '/')
            : pathname)
      })
      res.end()
    } else if (/^(code|data|remote)\.dvc\.org$/.test(req.headers.host)) {
      // {code/data/remote}.dvc.org -> corresponding S3 bucket
      res.writeHead(301, {
        Location:
          'https://s3-us-east-2.amazonaws.com/dvc-public/' +
          req.headers.host.split('.')[0] +
          pathname
      })
      res.end()
    } else if (/^\/(deb|rpm)\/.*/i.test(pathname)) {
      // path /(deb|rpm)/... -> corresponding S3 bucket
      res.writeHead(301, {
        Location:
          'https://s3-us-east-2.amazonaws.com/dvc-s3-repo/' +
          pathname.substring(1)
      })
      res.end()
    } else if (/^\/(help|chat)\/?$/i.test(pathname)) {
      // path /(help|chat) -> Discord chat invite
      res.writeHead(301, { Location: 'https://discordapp.com/invite/dvwXA2N' })
      res.end()
    } else if (/^\/(docs|documentation)(\/.*)?$/i.test(pathname)) {
      // path /docs... or /documentation... -> /doc...
      res.writeHead(301, {
        Location: req.url.replace(/\/(docs|documentation)/i, '/doc')
      })
      res.end()
    } else if (/^\/doc\/commands-reference(\/.*)?$/i.test(pathname)) {
      // path /doc/commands-reference... -> /doc/command-reference...
      res.writeHead(301, {
        Location: req.url.replace(
          '/doc/commands-reference',
          '/doc/command-reference'
        )
      })
      res.end()
    } else if (/^\/doc\/tutorial\/?$/i.test(pathname)) {
      // path /doc/tutorial -> /doc/tutorials
      res.writeHead(301, {
        Location: req.url.replace(/\/doc\/tutorial\/?/, '/doc/tutorials')
      })
      res.end()
    } else if (/^\/doc\/tutorial\/(.*)?/.test(pathname)) {
      // path /doc/tutorial/... -> /doc/tutorials/deep/...
      res.writeHead(301, {
        Location: req.url.replace('/doc/tutorial/', '/doc/tutorials/deep/')
      })
      res.end()
    } else if (
      /^\/doc\/use-cases\/data-and-model-files-versioning\/?$/.test(pathname)
    ) {
      // path /doc/use-cases/data-and-model-files-versioning
      //  ->  /doc/use-cases/versioning-data-and-model-files
      res.writeHead(301, {
        Location: req.url.replace(
          '/doc/use-cases/data-and-model-files-versioning',
          '/doc/use-cases/versioning-data-and-model-files'
        )
      })
      res.end()
    } else if (/^\/doc(\/.*)?$/.test(pathname)) {
      /*
<<<<<<< HEAD
       * Special docs engine handler
=======
       * Docs Engine handler
>>>>>>> 7c180ee4
       */

      // Force 404 response code for any inexistent /doc item.
      if (!getItemByPath(pathname)) {
        res.statusCode = 404
      }

      // Custom route for all docs
      app.render(req, res, '/doc', query)
    } else {
      // Regular Next.js handler
      handle(req, res, parsedUrl)
    }
  }).listen(port, err => {
    if (err) throw err
    console.info(`> Ready on localhost:${port}`)
  })
})<|MERGE_RESOLUTION|>--- conflicted
+++ resolved
@@ -111,11 +111,7 @@
       res.end()
     } else if (/^\/doc(\/.*)?$/.test(pathname)) {
       /*
-<<<<<<< HEAD
-       * Special docs engine handler
-=======
        * Docs Engine handler
->>>>>>> 7c180ee4
        */
 
       // Force 404 response code for any inexistent /doc item.
