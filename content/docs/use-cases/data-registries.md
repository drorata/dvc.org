# Data Registries

One of the main uses of <abbr>DVC repositories</abbr> is the
[versioning of data and model files](/doc/use-cases/data-and-model-files-versioning),
with commands such as `dvc add`. With the aim to enable reusability of these
<abbr>data artifacts</abbr> between different projects, DVC also provides the
`dvc import` and `dvc get` commands, among others. This means that a project can
depend on data from an external DVC repository, **similar to package management
systems, but for data science projects**.

![](/img/data-registry.png) _Data and models as code_

Keeping this in mind, we could build a <abbr>DVC project</abbr> dedicated to
tracking and versioning _datasets_ (or any large data, even ML models). This way
we would have a repository with all the metadata and history of changes of
different datasets. We could see who updated what, and when, and use pull
requests to update data (the same way we do with code). This is what we call a
**data registry**, which can work as data management _middleware_ between ML
projects and cloud storage.

> Note that a single dedicated repository is just one possible pattern to create
> data registries with DVC.

Advantages of using a DVC **data registry**:

- Reusability: Reproduce and organize _feature stores_ with a simple CLI
  (`dvc get` and `dvc import` commands, similar to software package management
  systems like `pip`).
- Persistence: The DVC registry-controlled
  [remote storage](/doc/command-reference/remote) (e.g. an S3 bucket) improves
  data security. There are less chances someone can delete or rewrite a model,
  for example.
- Storage Optimization: Track data
  [shared](/doc/use-cases/sharing-data-and-model-files) by multiple projects
  centralized in a single location (with the ability to create distributed
  copies on other remotes). This simplifies data management and optimizes space
  requirements.
- Security: Registries can be setup to have read-only remote storage (e.g. an
  HTTP location). Git versioning of [DVC-files](/doc/user-guide/dvc-file-format)
  allows us to track and audit data changes.
- Data as code: Leverage Git workflow such as commits, branching, pull requests,
  reviews, and even CI/CD for your data and models lifecycle. Think Git for
  cloud storage, but without ad-hoc conventions.

## Building registries

Data registries can be created like any other <abbr>DVC repository</abbr> with
`git init` and `dvc init`. A good way to organize them is with different
directories, to group the data into separate uses, such as `images/`,
`natural-language/`, etc. For example, our
[dataset-registry](https://github.com/iterative/dataset-registry) uses a
directory for each part in our docs, like `get-started/`, `use-cases/`, etc.

Adding datasets to a registry can be as simple as placing the data file or
directory in question inside the <abbr>workspace</abbr>, and telling DVC to
track it, with `dvc add`. For example:

```dvc
$ mkdir -p music/songs
$ cp ~/Downloads/millionsongsubset_full music/songs
$ dvc add music/songs
```

> This example dataset actually exists. See
> [MillionSongSubset](http://millionsongdataset.com/pages/getting-dataset/#subset).

A regular Git workflow can be followed with the tiny
[DVC-files](/doc/user-guide/dvc-file-format) that substitute the actual data
(`music/songs.dvc` in this example). This enables team collaboration on data at
the same level as with source code (commit history, branching, pull requests,
reviews, etc.):

```dvc
$ git add music/songs.dvc music/.gitignore
$ git commit -m "Track 1.8 GB 10,000 song dataset in music/"
```

The actual data is stored in the project's <abbr>cache</abbr> and can be
[pushed](/doc/command-reference/push) to one or more
[remote storage](/doc/command-reference/remote) locations, so the registry can
be accessed from other locations or by other people:

```dvc
$ dvc remote add -d myremote s3://bucket/path
$ dvc push
```

## Using registries

The main methods to consume <abbr>data artifacts</abbr> from a **data registry**
are the `dvc import` and `dvc get` commands, as well as the `dvc.api` Python
API.

But first, you may want to explore the contents of a data DVC repo.

### Listing data (list)

You may want to explore the contents of a data DVC repo before trying to reuse
its artifacts. The `dvc list` command is analogous to `ls`, or 3rd party tools
like `aws s3 ls`:

```dvc
$ dvc list -R https://github.com/iterative/dataset-registry
.gitignore
README.md
get-started/.gitignore
get-started/data.xml
get-started/data.xml.dvc
images/.gitignore
images/dvc-logo-outlines.png
...
```

> Note that both Git-tracked files and DVC-tracked data/models are listed.

### Simple download (get)

This is analogous to using direct download tools like
[`wget`](https://www.gnu.org/software/wget/) (HTTP),
[`aws s3 cp`](https://docs.aws.amazon.com/cli/latest/reference/s3/cp.html) (S3),
etc. To get a dataset for example, we can run something like:

```dvc
$ dvc get https://github.com/example/registry \
          music/songs/
```

This downloads `music/songs/` from the <abbr>project</abbr>'s
[default remote](/doc/command-reference/remote/default) and places it in the
current working directory (anywhere in the file system with user write access).

> Note that this command (as well as `dvc import`) has a `--rev` option to
> download the data from a specific [commit](https://git-scm.com/docs/revisions)
> of the source <abbr>repository</abbr>.

### Import workflow

`dvc import` uses the same syntax as `dvc get`:

```dvc
$ dvc import https://github.com/example/registry \
             images/faces/
```

> Note that unlike `dvc get`, which can be used from any directory, `dvc import`
> needs to run within an [initialized](/doc/command-reference/init) DVC project.

Besides downloading, importing saves the dependency from the local project to
the data source (registry repo). This is achieved by creating a particular kind
of [DVC-file](/doc/user-guide/dvc-file-format) (a.k.a. _import stage_). This
file can be used staged and committed with Git.

As an addition to the import workflow, and enabled the saved dependency, we can
easily bring it up to date in our consumer project(s) with `dvc update` whenever
the the dataset changes in the source repo (data registry):

```dvc
$ dvc update dataset.dvc
```

`dvc update` downloads new and changed files, or removes deleted ones, from
`images/faces/`, based on the latest commit in the source repo. It also updates
the project dependency metadata in the import stage (DVC-file).

### Programmatic reusability of DVC data

<<<<<<< HEAD
Our [Python API](/doc/api-reference), included with the `dvc` package installed
with DVC, includes the `open` function to load/stream data directly from
external <abbr>DVC projects</abbr>:
=======
Our Python API (`dvc.api`), included with the `dvc` package installed with DVC,
includes the `open` function to load/stream data directly from external
<abbr>DVC projects</abbr>:
>>>>>>> 66b3151e

```python
import dvc.api.open

model_path = 'model.pkl'
repo_url = 'https://github.com/example/registry'

with dvc.api.open(model_path, repo_url) as fd:
    model = pickle.load(fd)
    # ... Use the model!
```

This opens `model.pkl` as a file descriptor. The example above tries to
illustrate a hardcoded ML model **deployment** method.

> Notice that the `dvc.api.get_url()` and `dvc.api.read()` functions are also
> available.

## Updating registries

Datasets evolve, and DVC is prepared to handle it. Just change the data in the
registry, and apply the updates by running `dvc add` again:

```dvc
$ cp /path/to/1000/image/dir music/songs
$ dvc add music/songs
```

DVC then modifies the corresponding DVC-file to reflect the changes in the data,
and this will be picked up by Git:

```dvc
$ git status
Changes not staged for commit:
...
	modified:   music/songs.dvc
$ git commit -am "Add 1,000 more songs to music/ dataset."
```

Iterating on this process for several datasets can give shape to a robust
registry. The result is basically a repo that versions a set of DVC-files. Let's
see an example:

```dvc
$ tree --filelimit=100
.
├── images
│   ├── .gitignore
│   ├── cats-dogs [2800 entries]  # Listed in .gitignore
│   ├── faces [10000 entries]     # Listed in .gitignore
│   ├── cats-dogs.dvc
│   └── faces.dvc
├── music
│   ├── .gitignore
│   ├── songs [11000 entries]     # Listed in .gitignore
│   └── songs.dvc
├── text
...
```

And let's not forget to `dvc push` data changes to the
[remote storage](/doc/command-reference/remote), so others can obtain them!

```
$ dvc push
```<|MERGE_RESOLUTION|>--- conflicted
+++ resolved
@@ -164,15 +164,9 @@
 
 ### Programmatic reusability of DVC data
 
-<<<<<<< HEAD
 Our [Python API](/doc/api-reference), included with the `dvc` package installed
 with DVC, includes the `open` function to load/stream data directly from
 external <abbr>DVC projects</abbr>:
-=======
-Our Python API (`dvc.api`), included with the `dvc` package installed with DVC,
-includes the `open` function to load/stream data directly from external
-<abbr>DVC projects</abbr>:
->>>>>>> 66b3151e
 
 ```python
 import dvc.api.open
