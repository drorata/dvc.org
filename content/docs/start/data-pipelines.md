# Data Pipelines

Versioning large data files and directories for data science is great, but not
enough. How is data filtered, transformed, or used to train ML models? DVC
introduces a mechanism to capture _data pipelines_ — series of data processes
that produce a final result.

DVC pipelines and their data can also be easily versioned (using Git). This
allows you to better organize your project, and reproduce your workflow and
results later exactly as they were built originally!

## Pipeline stages

Use `dvc run` to create _stages_. These represent processes (source code tracked
with Git) that form the steps of a pipeline. Stages also connect code to its
data input and output. Let's transform a Python script into a
[stage](/doc/command-reference/run):

<details>

### ⚙️ Expand to download example code.

Get the sample code like this:

```dvc
$ wget https://code.dvc.org/get-started/code.zip
$ unzip code.zip
$ rm -f code.zip
$ ls src
evaluate.py  featurization.py  prepare.py
requirements.txt  train.py
```

Now let's install the requirements:

> We **strongly** recommend creating a
> [virtual environment](https://packaging.python.org/tutorials/installing-packages/#creating-virtual-environments)
> first.

```dvc
$ pip install -r src/requirements.txt
```

Please also add or commit the source code directory with Git at this point.

</details>

```dvc
$ dvc run -n prepare \
          -p prepare.seed,prepare.split \
          -d src/prepare.py -d data/data.xml \
          -o data/prepared \
          python src/prepare.py data/data.xml
```

A [`dvc.yaml` file](/doc/user-guide/dvc-files-and-directories#dvcyaml-file) is
generated. It includes information about the command we ran
(`python src/prepare.py`), its <abbr>dependencies</abbr>, and
<abbr>outputs</abbr>.

<details>

### 💡 Expand to see what happens under the hood.

The command options used above mean the following:

- `-n prepare` specifies a name for the stage. If you open the `dvc.yaml` file
  you will see a section named `prepare`.

- `-p prepare.seed,prepare.split` is a special type of dependencies -
  [parameters](/doc/command-reference/params). We'll get to them later in the
  [Experiments](/doc/tutorials/get-started/experiments) section, but the idea is
  that stage can depend on field values from a parameters file (`params.yaml` by
  default):

  ```yaml
  prepare:
    split: 0.20
    seed: 20170428
  ```

- `-d src/prepare.py` and `-d data/data.xml` mean that the stage depends on
  these files to work. Notice that the source code itself is marked as a
  dependency. If any of these files change later, DVC will know that this stage
  needs to be [reproduced](#reproduce).

- `-o data/prepared` specifies an output directory for this script, which writes
  two files in it. This is how the <abbr>workspace</abbr> should look like now:

  ```diff
      .
      ├── data
      │   ├── data.xml
      │   ├── data.xml.dvc
  +   │   └── prepared
  +   │       ├── test.tsv
  +   │       └── train.tsv
  +   ├── dvc.yaml
  +   ├── dvc.lock
      ├── params.yaml
      └── src
          ├── ...
  ```

- The last line, `python src/prepare.py ...`, is the command to run in this
  stage, and it's saved to the stage file, as shown below.

The resulting `prepare` stage in the `dvc.yaml` contains all of the information
above:

```yaml
stages:
  prepare:
    cmd: python src/prepare.py data/data.xml
    deps:
      - data/data.xml
      - src/prepare.py
    params:
      - prepare.seed
      - prepare.split
    outs:
      - data/prepared
```

</details>

There's no need to use `dvc add` for DVC to track stage outputs (`data/prepared`
in this case); `dvc run` already took care of this. You only need to run
`dvc push` if you want to save them to
[remote storage](/doc/tutorials/get-started/data-versioning#storing-and-sharing),
(usually along with `git commit` to version the stage file itself).

## Dependency graphs (DAGs)

By using `dvc run` multiple times, and specifying <abbr>outputs</abbr> of a
stage as <abbr>dependencies</abbr> of another one, we can describe a sequence of
commands that gets to a desired result. This is what we call a _data pipeline_
or [_dependency graph_](https://en.wikipedia.org/wiki/Directed_acyclic_graph).

Let's create a second stage chained to the outputs of `prepare`, to perform
feature extraction:

```dvc
$ dvc run -n featurize \
          -p featurize.max_features,featurize.ngrams \
          -d src/featurization.py -d data/prepared \
          -o data/features \
          python src/featurization.py data/prepared data/features
```

The `dvc.yaml` file is updated automatically and should include two stages now.

<details>

### 💡 Expand to see what happens under the hood.

The changes to the `dvc.yaml` should look like this:

```diff
stages:
  prepare:
    cmd: python src/prepare.py data/data.xml
    deps:
    - data/data.xml
    - src/prepare.py
    params:
    - prepare.seed
    - prepare.split
    outs:
    - data/prepared
+  featurize:
+    cmd: python src/featurization.py data/prepared data/features
+    deps:
+    - data/prepared
+    - src/featurization.py
+    params:
+    - featurize.max_features
+    - featurize.ngrams
+    outs:
+    - data/features
```

</details>

<details>

### ⚙️ Expand to add more stages.

Let's add the training itself. Nothing new this time, the same `dvc run` command
with the same set of options:

```dvc
$ dvc run -n train \
          -p train.seed,train.n_estimators \
          -d src/train.py -d data/features \
          -o model.pkl \
          python src/train.py data/features model.pkl
```

Please check the `dvc.yaml` again, it should have one more stage now.

</details>

This should be a good point to commit the changes with Git. This include
`.gitignore`, `dvc.lock`, and `dvc.yaml` — which describe our pipeline.

## Reproduce

The whole point of creating this `dvc.yaml` pipeline file is an ability to
reproduce the pipeline:

```dvc
$ dvc repro
```

<details>

<<<<<<< HEAD
### ⚙️ Expand to make some fun with it.
=======
### ⚙️ Expand to have some fun with it
>>>>>>> 87e83e1f

Let's try to play a little bit with it. First, let's try to change one of the
parameters for the training stage:

```dvc
$ vim params.yaml
```

Change `n_estimators` to `100` and run `dvc repro`, you should see:

```dvc
$ dvc repro
Stage 'prepare' didn't change, skipping
Stage 'featurize' didn't change, skipping
Running stage 'train' with command: ...
```

DVC detected that only `train` should be run, and skipped everything else! All
the intermediate results are being reused.

Now, let's change it back to `50` and run `dvc repro` again:

```dvc
$ dvc repro
Stage 'prepare' didn't change, skipping
Stage 'featurize' didn't change, skipping
Restored stage 'train' from run-cache
```

Same as before, no need to run `prepare`, `featurize`, etc ... but, it doesn't
run even `train` again this time either! It cached the previous run with the
same set of inputs (parameters + data) and reused it.

</details>

<details>

### 💡 Expand to see what happens under the hood.

`dvc repro` relies on the DAG definition that it reads from `dvc.yaml`, and uses
`dvc.lock` to determine what exactly needs to be run.

`dvc.lock` file is similar to `.dvc` files and captures hashes (in most cases
`md5`s) of the dependencies, values of the parameters that were used, it can be
considered a _state_ of the pipeline:

```yaml
prepare:
  cmd: python src/prepare.py data/data.xml
  deps:
    - path: data/data.xml
      md5: a304afb96060aad90176268345e10355
    - path: src/prepare.py
      md5: 77e2041452ffabc457e37e54674fc8a5
  params:
    params.yaml:
      prepare.seed: 20170428
      prepare.split: 0.2
```

> `dvc status` command can be used to compare this state with an actual state of
> the workspace.

</details>

DVC pipelines (`dvc.yaml` file, `dvc run`, and `dvc repro` commands) solve a few
important problems:

- _Automation_ - run sequence of steps in a "smart" way that makes iterating on
  the project faster. It automatically determines which parts of a project need
  to be run, it caches "runs" and results — all to avoid running the same stage
  again.
- _Reproducibility_ - it can describe and capture what data should be used and
  what commands to run to produce an ML model, for example. It's described and
  captured in way that is easy to put into Git. It means that it's easy to
  version and share.
- _Continuous Delivery and Continuous Integration (CI/CD) for ML_ - describing
  project in way that it can be reproduced (built) is the fist necessary step
  before introducing CI/CD systems.

## Visualize

Having built our pipeline, we need a good way to understand its structure.
Seeing a graph of connected stage files would help. DVC lets you do just that,
without leaving the terminal!

```dvc
$ dvc dag
         +---------+
         | prepare |
         +---------+
              *
              *
              *
        +-----------+
        | featurize |
        +-----------+
         **        **
       **            *
      *               **
+-------+               *
| train |             **
+-------+            *
         **        **
           **    **
             *  *
        +----------+
        | evaluate |
        +----------+
```

> Refer to `dvc dag` to explore other ways this command can visualize a
> pipeline.<|MERGE_RESOLUTION|>--- conflicted
+++ resolved
@@ -215,11 +215,7 @@
 
 <details>
 
-<<<<<<< HEAD
-### ⚙️ Expand to make some fun with it.
-=======
 ### ⚙️ Expand to have some fun with it
->>>>>>> 87e83e1f
 
 Let's try to play a little bit with it. First, let's try to change one of the
 parameters for the training stage:
