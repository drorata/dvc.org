--- conflicted
+++ resolved
@@ -88,31 +88,17 @@
 
 ```dvc
 # Add SSH remote to be used as cache location for SSH files
-<<<<<<< HEAD
-$ dvc remote add sshcache ssh://user@example.com:/cache
-=======
 $ dvc remote add sshcache ssh://user@example.com/cache
->>>>>>> 229826ee
 
 # Tell DVC to use the 'sshcache' remote as SSH cache location
 $ dvc config cache.ssh sshcache
 
 # Add data on SSH directly
-<<<<<<< HEAD
-$ dvc add --external ssh://user@example.com:/mydata
-=======
 $ dvc add --external ssh://user@example.com/mydata
->>>>>>> 229826ee
 
 # Create the stage with an external SSH output
 $ dvc run -d data.txt \
           --external \
-<<<<<<< HEAD
-          -o ssh://user@example.com:/home/shared/data.txt \
-          scp data.txt user@example.com:/home/shared/data.txt
-```
-
-=======
           -o ssh://user@example.com/data.txt \
           scp data.txt user@example.com:/data.txt
 ```
@@ -123,7 +109,6 @@
 
 > Note that your server's SFTP root might differ from its physical root (`/`).
 
->>>>>>> 229826ee
 ### HDFS
 
 ```dvc
@@ -145,16 +130,11 @@
                   hdfs://user@example.com/data.txt
 ```
 
-<<<<<<< HEAD
-Note that as long as there is a `hdfs://...` path for your data, DVC can handle
-=======
 Note that as long as there is a `hdfs://...` URL for your data, DVC can handle
->>>>>>> 229826ee
 it. So systems like Hadoop, Hive, and HBase are supported!
 
 ### Local file system path
 
-<<<<<<< HEAD
 The default cache location is `.dvc/cache`, so there is no need to move it for
 local paths outside of your project.
 
@@ -163,10 +143,6 @@
 > external cache in that same drive to enable
 > [file links](/doc/user-guide/large-dataset-optimization#file-link-types-for-the-dvc-cache)
 > and avoid copying data.
-=======
-The default local cache location is `.dvc/cache`, so there is no need to specify
-it explicitly.
->>>>>>> 229826ee
 
 ```dvc
 # Add data on an external location directly
