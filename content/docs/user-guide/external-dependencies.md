--- conflicted
+++ resolved
@@ -76,13 +76,6 @@
 
 ```dvc
 $ dvc run -n download_file
-<<<<<<< HEAD
-          -d ssh://user@example.com:/home/shared/data.txt \
-          -o data.txt \
-          scp user@example.com:/home/shared/data.txt data.txt
-```
-
-=======
           -d ssh://user@example.com/path/to/data.txt \
           -o data.txt \
           scp user@example.com:/path/to/data.txt data.txt
@@ -94,7 +87,6 @@
 
 > Note that your server's SFTP root might differ from its physical root (`/`).
 
->>>>>>> 229826ee
 ### HDFS
 
 ```dvc
@@ -118,14 +110,11 @@
 
 ### Local file system path
 
-<<<<<<< HEAD
 For local paths outside of your project:
 
 > This includes different storage devices or partitions mounted on the same file
 > system, e.g. `/mnt/raid/data`.
 
-=======
->>>>>>> 229826ee
 ```dvc
 $ dvc run -n download_file
           -d /home/shared/data.txt \
