--- conflicted
+++ resolved
@@ -3,13 +3,8 @@
 match: [output, outputs]
 ---
 
-<<<<<<< HEAD
-A file or directory tracked by DVC, recorded in the `outs` section of a DVC
-metafile. Outputs are usually the result of stages. See `dvc add`, `dvc run`,
-`dvc import`, et al. A.k.a. _data artifact_
-=======
-A file or directory tracked by DVC, recorded in the `outs` section of a
-[`dvc.yaml`](/doc/user-guide/dvc-file-format) or
-[`.dvc` file](/doc/user-guide/dvc-file-format). Outputs are usually the result
-of stages. See `dvc add`, `dvc run`, `dvc import`, et al. A.k.a. _data artifact_
->>>>>>> 55ba0a1f
+A file or directory tracked by DVC, recorded in the `outs` section of a stage
+(in [`dvc.yaml`](/doc/user-guide/dvc-files-and-directories#dvcyaml-files)) or
+[`.dvc` file](/doc/user-guide/dvc-files-and-directories#dvc-files). Outputs are
+usually the result of stages. See `dvc add`, `dvc run`, `dvc import`, et al.
+A.k.a. _data artifact_