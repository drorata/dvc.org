--- conflicted
+++ resolved
@@ -53,26 +53,10 @@
 
 ## Development environment
 
-<<<<<<< HEAD
-We highly recommend running this web app locally to check documentation changes
-before submitting them, and it's quite necessary when making changes to the
-[Next.js](https://nextjs.org/) engine itself (rare). Source code files need to
-be properly formatted as well, which is also ensured by the full setup below.
-
-Get the latest development version by
-[forking](https://help.github.com/en/articles/fork-a-repo) and cloning the
-repository from Github:
-
-```dvc
-$ git clone git@github.com:<username>/dvc.org.git
-$ cd dvc.org
-```
-=======
 We highly recommend running this web app locally to check documentation or blog
 changes before submitting them, and it's quite necessary when making changes to
 the website engine itself. Source code and content files need to be properly
 formatted and linted as well, which is also ensured by the full setup below.
->>>>>>> dfb21404
 
 Make sure you have a recent LTS version of [Node.js](https://nodejs.org/en/)
 (`>=12.0.0`), and install [Yarn](https://yarnpkg.com/):
