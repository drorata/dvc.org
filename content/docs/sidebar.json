[
  {
    "slug": "",
    "label": "Home",
    "source": "index.md",
    "icon": "house"
  },
  {
    "slug": "install",
    "source": "install/index.md",
    "children": [
      {
        "label": "Mac OS",
        "slug": "macos"
      },
      "windows",
      "linux",
      {
        "label": "Pre-release Version",
        "slug": "pre-release"
      },
      {
        "label": "Shell Completion",
        "slug": "completion"
      },
      "plugins"
    ]
  },
  {
    "slug": "tutorials",
    "source": "tutorials/index.md",
    "children": [
      {
        "slug": "get-started",
        "source": "get-started/index.md",
        "tutorials": {
          "katacoda": "https://katacoda.com/dvc/courses/get-started/initialize"
        },
<<<<<<< HEAD
        "children": ["data-versioning", "data-pipelines", "experiments"]
=======
        "children": [
          "data-versioning",
          "data-pipelines",
          "data-access",
          "experiments"
        ]
>>>>>>> 25b403c1
      },
      {
        "slug": "interactive",
        "label": "Interactive Tutorials"
      },
      {
        "slug": "versioning",
        "label": "Data Versioning",
        "tutorials": {
          "katacoda": "https://katacoda.com/dvc/courses/tutorials/versioning"
        }
      },
      {
        "slug": "pipelines",
        "label": "Stages and Pipelines",
        "tutorials": {
          "katacoda": "https://katacoda.com/dvc/courses/tutorials/pipelines"
        }
      },
      {
        "slug": "deep",
        "label": "Deep Dive Tutorial",
        "source": "deep/index.md",
        "tutorials": {
          "katacoda": "https://katacoda.com/dvc/courses/tutorials/pipelines"
        },
        "children": [
          "preparation",
          {
            "label": "Define ML Pipeline",
            "slug": "define-ml-pipeline"
          },
          "reproducibility",
          "sharing-data"
        ]
      },
      {
        "slug": "community",
        "label": "Community Tutorials"
      }
    ]
  },
  {
    "slug": "use-cases",
    "source": "use-cases/index.md",
    "children": [
      {
        "label": "Versioning Data & Model Files",
        "slug": "versioning-data-and-model-files"
      },
      {
        "label": "Sharing Data & Model Files",
        "slug": "sharing-data-and-model-files"
      },
      "shared-development-server",
      "data-registries"
    ]
  },
  {
    "slug": "user-guide",
    "source": "user-guide/index.md",
    "children": [
      {
        "label": "DVC Files and Directories",
        "slug": "dvc-files-and-directories"
      },
      {
        "slug": "dvcignore",
        "tutorials": {
          "katacoda": "https://katacoda.com/dvc/courses/examples/dvcignore"
        }
      },
      "updating-tracked-files",
      "setup-google-drive-remote",
      "large-dataset-optimization",
      "external-dependencies",
      {
        "label": "Managing External Data",
        "slug": "managing-external-data"
      },
      {
        "label": "Contributing",
        "slug": "contributing",
        "source": false,
        "children": [
          {
            "label": "DVC Core Project",
            "slug": "core"
          },
          {
            "label": "Docs and Website",
            "slug": "docs"
          },
          {
            "label": "Writing Blog Posts",
            "slug": "blog"
          }
        ]
      },
      {
        "label": "Running DVC on Windows",
        "slug": "running-dvc-on-windows"
      },
      "troubleshooting",
      {
        "label": "Anonymized Usage Analytics",
        "slug": "analytics"
      },
      {
        "label": "Privacy Policy (Google APIs)",
        "slug": "privacy"
      }
    ]
  },
  {
    "slug": "command-reference",
    "source": "command-reference/index.md",
    "children": [
      {
        "label": "add",
        "slug": "add"
      },
      {
        "label": "cache",
        "slug": "cache",
        "source": "cache/index.md",
        "children": [
          {
            "label": "cache dir",
            "slug": "dir"
          }
        ]
      },
      {
        "label": "checkout",
        "slug": "checkout"
      },
      {
        "label": "commit",
        "slug": "commit"
      },
      {
        "label": "config",
        "slug": "config"
      },
      {
        "label": "destroy",
        "slug": "destroy"
      },
      {
        "label": "diff",
        "slug": "diff"
      },
      {
        "label": "fetch",
        "slug": "fetch",
        "tutorials": {
          "katacoda": "https://katacoda.com/dvc/courses/examples/fetch"
        }
      },
      {
        "label": "freeze",
        "slug": "freeze"
      },
      {
        "label": "gc",
        "slug": "gc"
      },
      {
        "label": "get-url",
        "slug": "get-url"
      },
      {
        "label": "get",
        "slug": "get"
      },
      {
        "label": "import-url",
        "slug": "import-url"
      },
      {
        "label": "import",
        "slug": "import"
      },
      {
        "label": "init",
        "slug": "init"
      },
      {
        "label": "install",
        "slug": "install"
      },
      {
        "label": "list",
        "slug": "list"
      },
      {
        "label": "metrics",
        "slug": "metrics",
        "source": "metrics/index.md",
        "children": [
          {
            "label": "metrics show",
            "slug": "show"
          },
          {
            "label": "metrics diff",
            "slug": "diff"
          }
        ]
      },
      {
        "label": "move",
        "slug": "move"
      },
      {
        "label": "params",
        "slug": "params",
        "source": "params/index.md",
        "children": [
          {
            "label": "params diff",
            "slug": "diff"
          }
        ]
      },
      {
        "label": "pipeline",
        "slug": "pipeline",
        "source": "pipeline/index.md",
        "children": [
          {
            "label": "pipeline list",
            "slug": "list"
          },
          {
            "label": "pipeline show",
            "slug": "show"
          }
        ]
      },
      {
        "label": "plots",
        "slug": "plots",
        "source": "plots/index.md",
        "children": [
          {
            "label": "plots show",
            "slug": "show"
          },
          {
            "label": "plots diff",
            "slug": "diff"
          }
        ]
      },
      {
        "label": "pull",
        "slug": "pull"
      },
      {
        "label": "push",
        "slug": "push"
      },
      {
        "label": "remote",
        "slug": "remote",
        "source": "remote/index.md",
        "children": [
          {
            "label": "remote add",
            "slug": "add"
          },
          {
            "label": "remote default",
            "slug": "default"
          },
          {
            "label": "remote modify",
            "slug": "modify"
          },
          {
            "label": "remote list",
            "slug": "list"
          },
          {
            "label": "remote remove",
            "slug": "remove"
          },
          {
            "label": "remote rename",
            "slug": "rename"
          }
        ]
      },
      {
        "label": "remove",
        "slug": "remove"
      },
      {
        "label": "repro",
        "slug": "repro"
      },
      {
        "label": "root",
        "slug": "root"
      },
      {
        "label": "run",
        "slug": "run"
      },
      {
        "label": "status",
        "slug": "status"
      },
      {
        "label": "unfreeze",
        "slug": "unfreeze"
      },
      {
        "label": "unprotect",
        "slug": "unprotect"
      },
      {
        "label": "update",
        "slug": "update"
      },
      {
        "label": "version",
        "slug": "version"
      }
    ]
  },
  {
    "slug": "api-reference",
    "label": "Python API Reference",
    "source": "api-reference/index.md",
    "children": [
      {
        "slug": "get_url",
        "label": "get_url()"
      },
      {
        "slug": "open",
        "label": "open()"
      },
      {
        "slug": "read",
        "label": "read()"
      }
    ]
  },
  {
    "slug": "understanding-dvc",
    "label": "Understanding DVC",
    "source": false,
    "children": [
      "collaboration-issues",
      "existing-tools",
      {
        "label": "What is DVC?",
        "slug": "what-is-dvc"
      },
      "core-features",
      "how-it-works",
      "related-technologies",
      "resources"
    ]
  },
  {
    "label": "Changelog",
    "url": "https://github.com/iterative/dvc/releases",
    "type": "external"
  }
]<|MERGE_RESOLUTION|>--- conflicted
+++ resolved
@@ -36,16 +36,12 @@
         "tutorials": {
           "katacoda": "https://katacoda.com/dvc/courses/get-started/initialize"
         },
-<<<<<<< HEAD
-        "children": ["data-versioning", "data-pipelines", "experiments"]
-=======
         "children": [
           "data-versioning",
           "data-pipelines",
           "data-access",
           "experiments"
         ]
->>>>>>> 25b403c1
       },
       {
         "slug": "interactive",
