# cache dir

Set/unset the <abbr>cache</abbr> directory location intuitively (compared to
using `dvc config cache`).

## Synopsis

```usage
usage: dvc cache dir [-h] [--global] [--system] [--local] [-u] value

positional arguments:
  value        Path to cache directory. Relative paths are resolved
               relative to the current directory and saved to config
<<<<<<< HEAD
               relative to the config file location.
```

Set/unset the <abbr>cache</abbr> directory location intuitively (compared to
using `dvc config cache`).

=======
               relative to the config file location.               
```

>>>>>>> 1dba0274
## Description

Helper to set the `cache.dir` configuration option. (See
[cache directory](/doc/user-guide/dvc-files-and-directories#structure-of-cache-directory).)
Unlike doing so with `dvc config cache`, this command transform paths (`value`)
that are provided relative to the current working directory into paths
**relative to the config file location** of your own project. They are required
in the latter form for the config file.

## Options

- `--global` - modify a global config file (e.g. `~/.config/dvc/config`) instead
  of the project's `.dvc/config`.

- `--system` - modify a system config file (e.g. `/etc/dvc.config`) instead of
  `.dvc/config`.

- `--local` - modify a local [config file](/doc/command-reference/config)
  instead of `.dvc/config`. It is located in `.dvc/config.local` and is
  Git-ignored. This is useful when you need to specify private config options in
  your config that you don't want to track and share through Git (credentials,
  private locations, etc).

- `-u`, `--unset` - remove the `cache.dir` config option from the config file.
  Don't provide a `value` argument when employing this flag.

- `-h`, `--help` - prints the usage/help message, and exit.

- `-q`, `--quiet` - do not write anything to standard output. Exit with 0 if no
  problems arise, otherwise 1.

- `-v`, `--verbose` - displays detailed tracing information.

## Example: Using relative path

```dvc
$ dvc cache dir ../dir $ cat .dvc/config
...
[cache] dir = ../../dir
...
```

`../dir` has been resolved relative to the `.dvc/` dir, resulting in
`../../dir`.

<<<<<<< HEAD
The command `dvc cache dir` resolves your relative paths so that they work with
=======
Thecommand `dvc cache dir` resolves your relative paths so that they work with
>>>>>>> 1dba0274
the location of the config file in your project.

## Example: Using absolute path

```dvc
$ dvc cache dir /path/to/dir
$ cat .dvc/config
...
[cache]
    dir = /path/to/dir
...
<<<<<<< HEAD
```
=======
```

As compared to the `dvc config cache.dir` command, this is a higher level
command which is specific to a set of use cases. To know more about usage of
`dvc config cache` refer to the [cache](/doc/command-reference/config#cache)
section in the `config` docs.
>>>>>>> 1dba0274
<|MERGE_RESOLUTION|>--- conflicted
+++ resolved
@@ -11,26 +11,17 @@
 positional arguments:
   value        Path to cache directory. Relative paths are resolved
                relative to the current directory and saved to config
-<<<<<<< HEAD
                relative to the config file location.
 ```
 
-Set/unset the <abbr>cache</abbr> directory location intuitively (compared to
-using `dvc config cache`).
-
-=======
-               relative to the config file location.               
-```
-
->>>>>>> 1dba0274
 ## Description
 
 Helper to set the `cache.dir` configuration option. (See
 [cache directory](/doc/user-guide/dvc-files-and-directories#structure-of-cache-directory).)
 Unlike doing so with `dvc config cache`, this command transform paths (`value`)
 that are provided relative to the current working directory into paths
-**relative to the config file location** of your own project. They are required
-in the latter form for the config file.
+**relative to the config file location**. However, if the `value` provided is an
+absolute path, then the path to the cache directory is preserved as it is.
 
 ## Options
 
@@ -59,20 +50,18 @@
 ## Example: Using relative path
 
 ```dvc
-$ dvc cache dir ../dir $ cat .dvc/config
+$ dvc cache dir ../dir
+$ cat .dvc/config
 ...
-[cache] dir = ../../dir
+[cache]
+    dir = ../../dir
 ...
 ```
 
 `../dir` has been resolved relative to the `.dvc/` dir, resulting in
 `../../dir`.
 
-<<<<<<< HEAD
 The command `dvc cache dir` resolves your relative paths so that they work with
-=======
-Thecommand `dvc cache dir` resolves your relative paths so that they work with
->>>>>>> 1dba0274
 the location of the config file in your project.
 
 ## Example: Using absolute path
@@ -84,13 +73,6 @@
 [cache]
     dir = /path/to/dir
 ...
-<<<<<<< HEAD
-```
-=======
 ```
 
-As compared to the `dvc config cache.dir` command, this is a higher level
-command which is specific to a set of use cases. To know more about usage of
-`dvc config cache` refer to the [cache](/doc/command-reference/config#cache)
-section in the `config` docs.
->>>>>>> 1dba0274
+Absolute path `/path/to/dir` saved as is.