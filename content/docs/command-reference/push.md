# push

Upload tracked files or directories to
[remote storage](/doc/command-reference/remote).

## Synopsis

```usage
usage: dvc push [-h] [-q | -v] [-j <number>] [-r <name>] [-a] [-T]
                [--all-commits] [-d] [-R] [--run-cache]
                [targets [targets ...]]

positional arguments:
  targets       Limit command scope to these tracked files/directories,
                .dvc files, or stage names.
```

## Description

The `dvc pull` and `dvc push` commands are the means for uploading and
downloading data to and from remote storage (S3, SSH, GCS, etc.). These commands
are similar to `git pull` and `git push`, respectively.

[Data sharing](/doc/use-cases/sharing-data-and-model-files) across environments,
and preserving data versions (input datasets, intermediate results, models,
[metrics](/doc/command-reference/metrics), etc.) remotely are the most common
use cases for these commands.

The `dvc push` command allows us to upload data to
[remote storage](/doc/command-reference/remote). It doesn't save any changes to
the code, `dvc.yaml`, or `.dvc` files (that should be saved with `git commit`
and `git push`).

Without arguments, it uploads all files and directories missing from remote
storage, found as <abbr>outputs</abbr> in the stages (in `dvc.lock`) or `.dvc`
files present in the workspace (the `--all-branches` and `--all-tags` enable
using multiple workspace versions).

<<<<<<< HEAD
The `targets` given to this command (if any) limit what to push. It accepts
paths to tracked files or directories (even if such paths are within a directory
[tracked as a whole](/doc/command-reference/add#tracking-directories)), `.dvc`
files, or stage names (found in `dvc.lock`).
=======
Under the hood a few actions are taken:

- The push command by default uses all stages (in `dvc.yaml` and `dvc.lock`) and
  `.dvc` files in the <abbr>workspace</abbr>. The command options will either
  limit or expand the set of stages or `.dvc` files to consult.
>>>>>>> 8c6e075c

The `dvc push` command requires a remote storage. The default remote is used
(see `dvc config core.remote`) unless the `--remote` option is used. See
`dvc remote` for more information on how to configure a remote.

💡 For convenience, a Git hook is available to automate running `dvc push` after
`git push`. See `dvc install` for more details.

Under the hood, a few actions are taken:

- The push command checks the appropriate `dvc.lock` and `.dvc` files in the
  <abbr>workspace</abbr>.
- For each <abbr>output</abbr> referenced in each stage or `.dvc` file, DVC
  finds a corresponding file or directory in the <abbr>cache</abbr>. DVC then
  gathers a list of files missing from the remote storage.
- The cached files missing from remote storage, if any, are uploaded.

Note that the `dvc status -c` command can list files tracked by DVC that are new
in the cache (compared to the default remote.) It can be used to see what files
`dvc push` would upload.

<<<<<<< HEAD
=======
The `targets` given to this command (if any) limit what to push. It accepts
paths to tracked files or directories (including paths inside tracked
directories), `.dvc` files, or stage names (found in `dvc.yaml`).

>>>>>>> 8c6e075c
## Options

- `-a`, `--all-branches` - determines the files to upload by examining
  `dvc.yaml` and `.dvc` files in all Git branches instead of just those present
  in the current workspace. It's useful if branches are used to track
  experiments or project checkpoints. Note that this can be combined with `-T`
  below, for example using the `-aT` flag.

- `-T`, `--all-tags` - same as `-a` above, but applies to Git tags as well as
  the workspace. Useful if tags are used to track "checkpoints" of an experiment
  or project. Note that both options can be combined, for example using the
  `-aT` flag.

- `--all-commits` - same as `-a` or `-T` above, but applies to _all_ Git  
  commits as well as the workspace. Useful for uploading all the data used in
  the entire existing commit history of the project.

- `-d`, `--with-deps` - determines files to upload by tracking dependencies to
  the `targets`. If none are provided, this option is ignored. By traversing all
  stage dependencies, DVC searches backward from the target stages in the
  corresponding pipelines. This means DVC will not push files referenced in
  later stages than the `targets`.

- `-R`, `--recursive` - determines the files to push by searching each target
  directory and its subdirectories for `dvc.yaml` and `.dvc` files to inspect.
  If there are no directories among the `targets`, this option is ignored.

- `-r <name>`, `--remote <name>` - name of the
  [remote storage](/doc/command-reference/remote) to push from (see
  `dvc remote list`).

- `--run-cache` - uploads all available history of stage runs to the remote
  repository.

- `-j <number>`, `--jobs <number>` - parallelism level for DVC to upload data
  from remote storage. This only applies when the `--cloud` option is used, or a
  `--remote` is given. The default value is `4 * cpu_count()`. For SSH remotes,
  the default is `4`. Using more jobs may improve the overall transfer speed.

- `-h`, `--help` - prints the usage/help message, and exit.

- `-q`, `--quiet` - do not write anything to standard output. Exit with 0 if no
  problems arise, otherwise 1.

- `-v`, `--verbose` - displays detailed tracing information.

## Examples

To use `dvc push` (without options), a default
[remote storage](/doc/command-reference/remote) must be defined (see option
`--default` of `dvc remote add`). Let's see an SSH remote example:

```dvc
$ dvc remote add --default r1 \
                 ssh://_username_@_host_/path/to/dvc/cache/directory
```

> For existing <abbr>projects</abbr>, remotes are usually already set up. You
> can use `dvc remote list` to check them:
>
> ```dvc
> $ dvc remote list
> r1	ssh://_username_@_host_/path/to/dvc/cache/directory
> ```

Push entire data <abbr>cache</abbr> from the current <abbr>workspace</abbr> to
the default remote:

```dvc
$ dvc push
```

Push <abbr>outputs</abbr> of a specific `.dvc` file only:

```dvc
$ dvc push data.zip.dvc
```

## Example: With dependencies

Demonstrating the `--with-deps` option requires a larger example. First, assume
a [pipeline](/doc/command-reference/dag) has been setup with these
[stages](/doc/command-reference/run): `clean-posts`, `featurize`, `test-posts`,
`matrix-train`

Imagine the <abbr>project</abbr> has been modified such that the
<abbr>outputs</abbr> of some of these stages need to be uploaded to
[remote storage](/doc/command-reference/remote).

```dvc
$ dvc status --cloud
  new:            data/model.p
  new:            data/matrix-test.p
  new:            data/matrix-train.p
```

One could do a simple `dvc push` to share all the data, but what if you only
want to upload part of the data?

```dvc
$ dvc push --with-deps test-posts

... Do some work based on the partial update

$ dvc push --with-deps matrix-train

... Push the rest of the data

$ dvc status --cloud
Data and pipelines are up to date.
```

We specified a stage in the middle of this pipeline (`test-posts`) with the
first push. `--with-deps` caused DVC to start with that `.dvc` file, and search
backwards through the pipeline for data files to upload.

Because the `matrix-train` stage occurs later (it's the last one), its data was
not pushed. However, we then specified it in the second push, so all remaining
data was uploaded.

Finally, we used `dvc status` to double check that all data had been uploaded.

## Example: What happens in the cache?

Let's take a detailed look at what happens to the
[cache directory](/doc/user-guide/dvc-files-and-directories#structure-of-the-cache-directory)
as you run an experiment locally and push data to remote storage. To set the
example consider having created a <abbr>workspace</abbr> that contains some code
and data, and having set up a remote.

Some work has been performed in the workspace, and new data is ready for
uploading to the [remote](/doc/command-reference/remote). `dvc status --cloud`
will list several files in `new` state. We can see exactly what that means by
looking in the project's <abbr>cache</abbr>:

```dvc
$ tree .dvc/cache
.dvc/cache
├── 02
│   └── 423d88d184649a7157a64f28af5a73
├── 0b
│   └── d48000c6a4e359f4b81285abf059b5
├── 38
│   └── 64e70211d3bdb367ad1432bfc14c1f.dir
├── 4a
│   └── 8c47036c79c01522e79ac0f518d0f7
├── 6c
│   └── 3074754e3a9b563b62c8f1a38670dc
├── 77
│   └── bea77463abe2b7c6b4d13f00d2c7b4
└── 88
    └── c3db1c257136090dbb4a7ddf31e678.dir

10 directories, 9 files

$ tree ~/vault/recursive
~/vault/recursive
├── 0b
│   └── d48000c6a4e359f4b81285abf059b5
├── 4a
│   └── 8c47036c79c01522e79ac0f518d0f7
└── 88
    └── c3db1c257136090dbb4a7ddf31e678.dir

5 directories, 5 files
```

The directory `.dvc/cache` is the local cache, while `~/vault/recursive` is a
"local remote" (another directory in the local file system). This listing shows
the cache having more files in it than the remote – which is what the `new`
state means.

> Refer to
> [Structure of cache directory](/doc/user-guide/dvc-files-and-directories#structure-of-the-cache-directory)
> for more info.

Next we can copy the remaining data from the cache to the remote using
`dvc push`:

```dvc
$ tree ~/vault/recursive
~/vault/recursive
├── 02
│   └── 423d88d184649a7157a64f28af5a73
├── 0b
│   └── d48000c6a4e359f4b81285abf059b5
├── 38
│   └── 64e70211d3bdb367ad1432bfc14c1f.dir
├── 4a
│   └── 8c47036c79c01522e79ac0f518d0f7
├── 6c
│   └── 3074754e3a9b563b62c8f1a38670dc
├── 77
│   └── bea77463abe2b7c6b4d13f00d2c7b4
└── 88
    └── c3db1c257136090dbb4a7ddf31e678.dir

10 directories, 10 files

$ dvc status --cloud

Data and pipelines are up to date.
```

And running `dvc status --cloud`, DVC verifies that indeed there are no more
files to push to remote storage.<|MERGE_RESOLUTION|>--- conflicted
+++ resolved
@@ -31,27 +31,18 @@
 the code, `dvc.yaml`, or `.dvc` files (that should be saved with `git commit`
 and `git push`).
 
+The default remote is used (see `dvc config core.remote`) unless the `--remote`
+option is used. See `dvc remote` for more information on how to configure a
+remote.
+
 Without arguments, it uploads all files and directories missing from remote
 storage, found as <abbr>outputs</abbr> in the stages (in `dvc.lock`) or `.dvc`
 files present in the workspace (the `--all-branches` and `--all-tags` enable
 using multiple workspace versions).
 
-<<<<<<< HEAD
 The `targets` given to this command (if any) limit what to push. It accepts
-paths to tracked files or directories (even if such paths are within a directory
-[tracked as a whole](/doc/command-reference/add#tracking-directories)), `.dvc`
-files, or stage names (found in `dvc.lock`).
-=======
-Under the hood a few actions are taken:
-
-- The push command by default uses all stages (in `dvc.yaml` and `dvc.lock`) and
-  `.dvc` files in the <abbr>workspace</abbr>. The command options will either
-  limit or expand the set of stages or `.dvc` files to consult.
->>>>>>> 8c6e075c
-
-The `dvc push` command requires a remote storage. The default remote is used
-(see `dvc config core.remote`) unless the `--remote` option is used. See
-`dvc remote` for more information on how to configure a remote.
+paths to tracked files or directories (including paths inside tracked
+directories), `.dvc` files, or stage names (found in `dvc.yaml`).
 
 💡 For convenience, a Git hook is available to automate running `dvc push` after
 `git push`. See `dvc install` for more details.
@@ -69,13 +60,6 @@
 in the cache (compared to the default remote.) It can be used to see what files
 `dvc push` would upload.
 
-<<<<<<< HEAD
-=======
-The `targets` given to this command (if any) limit what to push. It accepts
-paths to tracked files or directories (including paths inside tracked
-directories), `.dvc` files, or stage names (found in `dvc.yaml`).
-
->>>>>>> 8c6e075c
 ## Options
 
 - `-a`, `--all-branches` - determines the files to upload by examining
