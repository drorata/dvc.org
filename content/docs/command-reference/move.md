# move

Rename a file or a directory and modify the corresponding
<<<<<<< HEAD
[DVC-file](/doc/user-guide/dvc-files-and-directories) (see `dvc add`) to reflect
the change. If the file or directory has the same name as the corresponding
DVC-file, it also renames it.
=======
[`.dvc` file](/doc/user-guide/dvc-file-format) (see `dvc add`) to reflect the
change. If the file or directory has the same name as the corresponding `.dvc`
file, it also renames it.
>>>>>>> a68773ea

## Synopsis

```usage
usage: dvc move [-h] [-q | -v] src dst

positional arguments:
  src            Source path to a data file or directory.
  dst            Destination path.
```

## Description

`dvc move` is useful when a `src` file or directory has previously been added to
the <abbr>project</abbr> with `dvc add`, creating a
<<<<<<< HEAD
[DVC-file](/doc/user-guide/dvc-files-and-directories) (with `src` as a
dependency). `dvc move` behaves like `mv src dst`, moving `src` to the given
`dst` path, but it also renames and updates the corresponding DVC-file
appropriately.
=======
[`.dvc` file](/doc/user-guide/dvc-file-format) (with `src` as a dependency).
`dvc move` behaves like `mv src dst`, moving `src` to the given `dst` path, but
it also renames and updates the corresponding `.dvc` file appropriately.
>>>>>>> a68773ea

> Note that `src` may be a copy or a
> [link](/doc/user-guide/large-dataset-optimization#file-link-types-for-the-dvc-cache)
> to a file in cache. The cached file is not changed by this command.

If the destination path (`dst`) already exists and is a directory, the source
code file or directory (`src`) is moved unchanged into this folder along with
the corresponding `.dvc` file.

Let's imagine the following scenario:

```dvc
$ dvc add data.csv
```

The `dvc add` command would create a `data.csv.dvc` `.dvc` file with the
following content:

```yaml
md5: 3d1a3e5a5b662490e198d6a6ae84984b
outs:
  - cache: true
    md5: c8263e8422925b0872ee1fb7c953742a
    path: data.csv
```

If we move this using the regular `mv data.csv other.csv` command, DVC wouldn't
know that we changed the `path` of `data.csv` to `other.csv`, as the old
location is still registered in the corresponding `.dvc` file.

`dvc move` adjusts the content of the `.dvc` file to update `path`. This saves
users from performing several manual operations:

```dvc
$ dvc move data.csv other.csv
$ cat other.csv.dvc
```

Notice that `path` value has changed, as well as the `.dvc` file name.

And here is the updated content of the `other.csv.dvc`:

```yaml
md5: 3d1a3e5a5b662490e198d6a6ae84984b
outs:
  - cache: true
    md5: c8263e8422925b0872ee1fb7c953742a
    path: other.csv
```

## Options

- `-h`, `--help` - prints the usage/help message, and exit.

- `-q`, `--quiet` - do not write anything to standard output. Exit with 0 if no
  problems arise, otherwise 1.

- `-v`, `--verbose` - displays detailed tracing information.

## Example: change the file name

We first use `dvc add` to track file with DVC. Then, we change its name using
`dvc move`.

```dvc
$ dvc add data.csv
...
$ tree
.
├── data.csv
└── data.csv.dvc

$ dvc move data.csv other.csv
...
$ tree
.
├── other.csv
└── other.csv.dvc
```

## Example: change the location

We use `dvc add` to track a file with DVC, then we use `dvc move` to change its
location. If target path already exists and is a directory, data file is moved
with unchanged name into this folder. Note that the `data.csv.dvc`
<<<<<<< HEAD
[DVC-file](/doc/user-guide/dvc-files-and-directories) is also moved.
=======
[`.dvc` file](/doc/user-guide/dvc-file-format) is also moved.
>>>>>>> a68773ea

```dvc
$ tree
.
├── data
│   └── foo
└── data2
    └── subdir

$  dvc add data/foo
...
$  tree
.
├── data
│   ├── foo
│   └── foo.dvc
└── data2
    └── subdir

$ dvc move data/foo data2/subdir/
...
$ tree
.
├── data
└── data2
    └── subdir
        ├── foo
        └── foo.dvc
```

## Example: change an imported directory name and location

Let's try the same with an entire directory imported from an external <abbr>DVC
repository</abbr> with `dvc import`. Note that, as in the previous cases, the
`.dvc` file is also moved.

```dvc
$ dvc import ../another-repo data
...
$ tree
.
├── data
│   ├── bar
│   └── foo
└── data.dvc

$ dvc move data data2/data3
...
$ tree
.
└── data2
    ├── data3
    │   ├── bar
    │   └── foo
    └── data3.dvc
```<|MERGE_RESOLUTION|>--- conflicted
+++ resolved
@@ -1,15 +1,9 @@
 # move
 
 Rename a file or a directory and modify the corresponding
-<<<<<<< HEAD
-[DVC-file](/doc/user-guide/dvc-files-and-directories) (see `dvc add`) to reflect
-the change. If the file or directory has the same name as the corresponding
-DVC-file, it also renames it.
-=======
-[`.dvc` file](/doc/user-guide/dvc-file-format) (see `dvc add`) to reflect the
-change. If the file or directory has the same name as the corresponding `.dvc`
-file, it also renames it.
->>>>>>> a68773ea
+[`.dvc` file](/doc/user-guide/dvc-files-and-directories#dvc-files) (see
+`dvc add`) to reflect the change. If the file or directory has the same name as
+the corresponding `.dvc` file, it also renames it.
 
 ## Synopsis
 
@@ -25,16 +19,10 @@
 
 `dvc move` is useful when a `src` file or directory has previously been added to
 the <abbr>project</abbr> with `dvc add`, creating a
-<<<<<<< HEAD
-[DVC-file](/doc/user-guide/dvc-files-and-directories) (with `src` as a
-dependency). `dvc move` behaves like `mv src dst`, moving `src` to the given
-`dst` path, but it also renames and updates the corresponding DVC-file
+[`.dvc` file](/doc/user-guide/dvc-files-and-directories#dvc-files) (with `src`
+as a dependency). `dvc move` behaves like `mv src dst`, moving `src` to the
+given `dst` path, but it also renames and updates the corresponding `.dvc` file
 appropriately.
-=======
-[`.dvc` file](/doc/user-guide/dvc-file-format) (with `src` as a dependency).
-`dvc move` behaves like `mv src dst`, moving `src` to the given `dst` path, but
-it also renames and updates the corresponding `.dvc` file appropriately.
->>>>>>> a68773ea
 
 > Note that `src` may be a copy or a
 > [link](/doc/user-guide/large-dataset-optimization#file-link-types-for-the-dvc-cache)
@@ -120,11 +108,8 @@
 We use `dvc add` to track a file with DVC, then we use `dvc move` to change its
 location. If target path already exists and is a directory, data file is moved
 with unchanged name into this folder. Note that the `data.csv.dvc`
-<<<<<<< HEAD
-[DVC-file](/doc/user-guide/dvc-files-and-directories) is also moved.
-=======
-[`.dvc` file](/doc/user-guide/dvc-file-format) is also moved.
->>>>>>> a68773ea
+[`.dvc` file](/doc/user-guide/dvc-files-and-directories#dvc-files) is also
+moved.
 
 ```dvc
 $ tree
