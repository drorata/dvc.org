--- conflicted
+++ resolved
@@ -130,15 +130,9 @@
   the imported data (`out`).
 
 - `--no-exec` - create `.dvc` file without actually downloading `url`. E.g. if
-<<<<<<< HEAD
-  file or directory already exists `--no-exec` can be used to skip download. In
-  this case, `dvc commit <out>.dvc` should be used to calculate URL and data
-  hash, update generated `.dvc` file and save existing data into the DVC cache.
-=======
   the file or directory already exist it can be used to skip download.
   `dvc commit <out>.dvc` should be used to calculate the URL and data hash,
-  update the .`dvc` files, and save existing data to the cache.
->>>>>>> ea09b814
+  update the `.dvc` files, and save existing data to the cache.
 
 - `-h`, `--help` - prints the usage/help message, and exit.
 
