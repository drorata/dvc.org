--- conflicted
+++ resolved
@@ -42,19 +42,11 @@
 the downloaded data. If an existing directory is specified, the file or
 directory will be placed inside.
 
-<<<<<<< HEAD
-[DVC-files](/doc/user-guide/dvc-files-and-directories) support references to
-data in an external location, see
-[External Dependencies](/doc/user-guide/external-dependencies). In such a
-DVC-file, the `deps` field stores the remote URL, and the `outs` field contains
-the corresponding local path in the <abbr>workspace</abbr>. It records enough
-=======
-[`.dvc` files](/doc/user-guide/dvc-file-format) support references to data in an
-external location, see
+[`.dvc` files](/doc/user-guide/dvc-files-and-directories#dvc-files) support
+references to data in an external location, see
 [External Dependencies](/doc/user-guide/external-dependencies). In such a `.dvc`
 file, the `deps` field stores the remote URL, and the `outs` field contains the
 corresponding local path in the <abbr>workspace</abbr>. It records enough
->>>>>>> 55ba0a1f
 metadata about the imported data to enable DVC efficiently determining whether
 the local copy is out of date.
 
@@ -111,17 +103,12 @@
           wget https://example.com/path/to/data.csv -O data.csv
 ```
 
-<<<<<<< HEAD
-Both methods generate a [DVC-files](/doc/user-guide/dvc-files-and-directories)
-with an external dependency, but the one created by `dvc import-url` preserves
+`dvc import-url` generates an import stage
+[`.dvc` file](/doc/user-guide/dvc-files-and-directories#dvc-files) and `dvc run`
+a regular stage (in
+[`dvc.yaml`](/doc/user-guide/dvc-files-and-directories#dvcyaml-files)). Both
+have an external dependency, but the one created by `dvc import-url` preserves
 the connection to the data source. We call this an _import stage_.
-=======
-`dvc import-url` generates an import stage
-[`.dvc` file](/doc/user-guide/dvc-file-format) and `dvc run` a regular stage (in
-[`dvc.yaml`](/doc/user-guide/dvc-file-format)). Both have an external
-dependency, but the one created by `dvc import-url` preserves the connection to
-the data source. We call this an _import stage_.
->>>>>>> 55ba0a1f
 
 Note that import stages are considered always
 [frozen](/doc/command-reference/freeze), meaning that if you run `dvc repro`,
