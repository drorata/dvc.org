--- conflicted
+++ resolved
@@ -2,15 +2,9 @@
 
 Download a file or directory tracked by DVC or by Git into the
 <abbr>workspace</abbr>. It also creates a
-<<<<<<< HEAD
-[DVC-file](/doc/user-guide/dvc-files-and-directories) with information about the
-data source, which can later be used to [update](/doc/command-reference/update)
-the import.
-=======
-[`.dvc` file](/doc/user-guide/dvc-file-format) with information about the data
-source, which can later be used to [update](/doc/command-reference/update) the
-import.
->>>>>>> 55ba0a1f
+[`.dvc` file](/doc/user-guide/dvc-files-and-directories#dvc-files) with
+information about the data source, which can later be used to
+[update](/doc/command-reference/update) the import.
 
 > See also our `dvc.api.open()` Python API function.
 
@@ -50,12 +44,9 @@
 downloaded within the source repository at `url`. `path` can specify any file or
 directory in the source repo, including those tracked by DVC, or by Git. Note
 that DVC-tracked targets should be found in a
-<<<<<<< HEAD
-[DVC-file](/doc/user-guide/dvc-files-and-directories) of the project.
-=======
-[`dvc.yaml`](/doc/user-guide/dvc-file-format) or
-[`.dvc`](/doc/user-guide/dvc-file-format) file of the project.
->>>>>>> 55ba0a1f
+[`dvc.yaml`](/doc/user-guide/dvc-files-and-directories#dvcyaml-files) or
+[`.dvc`](/doc/user-guide/dvc-files-and-directories#dvc-files) file of the
+project.
 
 ⚠️ The project should have a default
 [DVC remote](/doc/command-reference/remote), containing the actual data for this
@@ -124,16 +115,10 @@
 
 In contrast with `dvc get`, this command doesn't just download the data file,
 but it also creates an import stage
-<<<<<<< HEAD
-([DVC-file](/doc/user-guide/dvc-files-and-directories)) with a link to the data
-source (as explained in the description above). (This import stage can later be
-used to [update](/doc/command-reference/update) the import.) Check
+([`.dvc` file](/doc/user-guide/dvc-files-and-directories#dvc-files)) with a link
+to the data source (as explained in the description above). (This import stage
+can later be used to [update](/doc/command-reference/update) the import.) Check
 `data.xml.dvc`:
-=======
-([`.dvc` file](/doc/user-guide/dvc-file-format)) with a link to the data source
-(as explained in the description above). (This import stage can later be used to
-[update](/doc/command-reference/update) the import.) Check `data.xml.dvc`:
->>>>>>> 55ba0a1f
 
 ```yaml
 md5: 7de90e7de7b432ad972095bc1f2ec0f8
@@ -171,13 +156,8 @@
 ```
 
 When using this option, the import stage
-<<<<<<< HEAD
-([DVC-file](/doc/user-guide/dvc-files-and-directories)) will also have a `rev`
-subfield under `repo`:
-=======
-([`.dvc` file](/doc/user-guide/dvc-file-format)) will also have a `rev` subfield
-under `repo`:
->>>>>>> 55ba0a1f
+([`.dvc` file](/doc/user-guide/dvc-files-and-directories#dvc-files)) will also
+have a `rev` subfield under `repo`:
 
 ```yaml
 deps:
@@ -208,15 +188,10 @@
 [dataset registry](https://github.com/iterative/dataset-registry)
 <abbr>project</abbr>, you'll see that it's organized into different directories
 such as `tutorial/ver` and `use-cases/`, and these contain
-<<<<<<< HEAD
-[DVC-files](/doc/user-guide/dvc-files-and-directories) that track different
-datasets. Given this simple structure, its data files can be easily shared among
-several other projects using `dvc get` and `dvc import`. For example:
-=======
-[`.dvc` files](/doc/user-guide/dvc-file-format) that track different datasets.
-Given this simple structure, its data files can be easily shared among several
-other projects using `dvc get` and `dvc import`. For example:
->>>>>>> 55ba0a1f
+[`.dvc` files](/doc/user-guide/dvc-files-and-directories#dvc-files) that track
+different datasets. Given this simple structure, its data files can be easily
+shared among several other projects using `dvc get` and `dvc import`. For
+example:
 
 ```dvc
 $ dvc get https://github.com/iterative/dataset-registry \
@@ -271,13 +246,8 @@
 > Note that Git-tracked files can be imported from DVC repos as well.
 
 The file is imported, and along with it, an import stage
-<<<<<<< HEAD
 ([`.dvc` file](/doc/user-guide/dvc-files-and-directories#dvc-files)) is created.
 Check `it-standards.csv.dvc`:
-=======
-([`.dvc` file](/doc/user-guide/dvc-file-format)) file is created. Check
-`it-standards.csv.dvc`:
->>>>>>> 55ba0a1f
 
 ```yaml
 deps:
