# status

Show changes in the <abbr>project</abbr>
[pipelines](/doc/command-reference/pipeline), as well as file mismatches either
between the <abbr>cache</abbr> and <abbr>workspace</abbr>, or between the cache
and remote storage.

## Synopsis

```usage
usage: dvc status [-h] [-v] [-j <number>] [-q] [-c] [-r <name>] [-a] [-T]
                  [--all-commits] [-d] [-R] [--show-json]
                  [targets [targets ...]]

positional arguments:
<<<<<<< HEAD
  targets        Limit command scope to these DVC-files or files/directories
                 tracked by DVC.Using -R, directories to search DVC-files in
                 can also be given.
=======
  targets        Limit command scope to these stages or .dvc files.
                 Using -R, directories to search for stages or .dvc
                 files can also be given.
>>>>>>> a2cadf6d
```

## Description

`dvc status` searches for changes in the existing pipelines, either showing
which [stages](/doc/command-reference/run) have changed in the workspace (not
yet tracked by DVC) and must be added again (with `dvc add`) or reproduced (with
`dvc repro`); or differences between <abbr>cache</abbr> vs. remote storage
(meaning `dvc push` or `dvc pull` should be run to synchronize them). The two
modes, _local_ and _cloud_ are triggered by using the `--cloud` or `--remote`
options:

| Mode   | Command option | Description                                                                                                                 |
| ------ | -------------- | --------------------------------------------------------------------------------------------------------------------------- |
| local  | _none_         | Comparisons are made between data files in the workspace and corresponding files in the cache directory (e.g. `.dvc/cache`) |
| remote | `--remote`     | Comparisons are made between the cache, and the given remote. Remote storage is defined using the `dvc remote` command.     |
| remote | `--cloud`      | Comparisons are made between the cache, and the default remote, typically defined with `dvc remote --default`.              |

DVC determines which data and code files to compare by analyzing all stages (in
[`dvc.yaml`](/doc/user-guide/dvc-files-and-directories#dvcyaml-file) and
[`.dvc` files](/doc/user-guide/dvc-files-and-directories#dvc-files) in the
<abbr>workspace</abbr> (the `--all-branches` and `--all-tags` options compare
multiple workspace versions).

The comparison can be limited to certain stages (in `dvc.yaml`) or `.dvc` files
only, by listing them as `targets`. (Changes are reported only against these.)
When this is combined with the `--with-deps` option, a search is made for
changes in other stages that affect each target.

<<<<<<< HEAD
In he `remote` mode, if `targets` are files/directories tracked by DVC, DVC will
only compare the cache for them, skipping the rest.

In the `local` mode, changes are detected through the hash value of every file
listed in every DVC-file in question against the corresponding file in the file
system. The command output indicates the detected changes, if any. If no
differences are detected, `dvc status` prints this message:
=======
In the local mode, changes are detected through the hash value of every file
listed in every stage (in `dvc.yaml` or `.dvc` files) in question against the
corresponding file in the file system. The command output indicates the detected
changes, if any. If no differences are detected, `dvc status` prints this
message:
>>>>>>> a2cadf6d

```dvc
$ dvc status
Data and pipelines are up to date.
```

This indicates that no differences were detected, and therefore no stages would
be executed by `dvc repro`.

If instead, differences are detected, `dvc status` lists those changes. For each
stage with differences, the changes in <abbr>dependencies</abbr> and/or
<abbr>outputs</abbr> that differ are listed. For each item listed, either the
file name or hash is shown, and additionally a status word is shown describing
the changes (described below).

- _changed checksum_ means that the stage (in `dvc.yaml`) or `.dvc` file hash
  has changed (e.g. someone manually edited the file).

- _always changed_ means that this is a `.dvc` file with no dependencies (an
  _orphan stage_ (see [`dvc add`](/doc/command-reference/add)) or that the stage
  in `dvc.yaml` has the `always_changed: true` value set (see `--always-changed`
  option in `dvc run`).

- _changed deps_ or _changed outs_ means that there are changes in dependencies
  or outputs tracked by the stage in `dvc.yaml` or `.dvc` file. Depending on the
  use case, commands like `dvc commit`, `dvc repro`, or `dvc run` can be used to
  update the file. Possible states are:

  - _new_: An <abbr>output</abbr> is found in the workspace, but there is no
    corresponding file hash saved in the
    [`dvc.lock`](/doc/user-guide/dvc-files-and-directories#dvcyaml-file) or
    [`.dvc`](/doc/user-guide/dvc-files-and-directories#dvc-files) file yet.
  - _modified_: An output or <abbr>dependency</abbr> is found in the workspace,
    but the corresponding file hash in the `dvc.lock` or `.dvc` file is not up
    to date.
  - _deleted_: The output or dependency is referenced in a `dvc.yaml` or `.dvc`
    file, but does not exist in the workspace.
  - _not in cache_: An output exists in the workspace, and the corresponding
    file hash in the `dvc.lock` or `.dvc` file is up to date, but there is no
    corresponding <abbr>cache</abbr> file or directory.

- _update available_ means that <abbr>import stages</abbr> are outdated. The
  original file or directory has changed. The imported data can be moved to its
  latest version by using `dvc update`.

**For comparison against remote storage:**

- _new_ means that the file/directory exists in the cache but not in remote
  storage.
- _deleted_ means that the file/directory doesn't exist in the cache, but exists
  in remote storage.

For either _new_ and _deleted_ data, the cache (subset determined by the current
workspace) is different from remote storage. Bringing the two into sync requires
`dvc pull` or `dvc push`. For the typical process to update the workspace, see
[Sharing Data And Model Files](/doc/use-cases/sharing-data-and-model-files).

## Options

- `-c`, `--cloud` - enables comparison against a remote (see `dvc remote`). If
  the `--remote` option is not used, DVC will compare against the default remote
  (specified in the `core.remote` config option).

- `-a`, `--all-branches` - compares cache content against all Git branches
  instead of just the current workspace. This basically runs the same status
  command in every branch of this repo. The corresponding branches are shown in
  the status output. Applies only if `--cloud` or a `-r` remote is specified.
  Note that this can be combined with `-T` below, for example using the `-aT`
  flag.

- `-T`, `--all-tags` - same as `-a` above, but applies to Git tags as well as
  the workspace. Note that both options can be combined, for example using the
  `-aT` flag.

- `-R`, `--recursive` - determines the files to check status for by searching
  each target directory and its subdirectories for stages (in `dvc.yaml`) and
  `.dvc` files to inspect. If there are no directories among the targets, this
  option is ignored.

- `--show-json` - prints the command's output in easily parsable JSON format,
  instead of a human-readable table.

- `--all-commits` - same as `-a` or `-T` above, but applies to _all_ Git  
  commits as well as the workspace. Useful for comparing cache content for the
  entire existing commit history of the project.

- `-d`, `--with-deps` - determines files to check by tracking dependencies to
  the `targets`. If none are provided, this option is ignored. By traversing all
  stage dependencies, DVC searches backward from the target stages in the
  corresponding pipelines. This means DVC will not show changes occurring in
  later stages than the `targets`. Applies whether or not `--cloud` is
  specified.

- `-r <name>`, `--remote <name>` - specifies which remote storage (see
  `dvc remote list`) to compare against. Implies `--cloud`.

- `-j <number>`, `--jobs <number>` - specifies the number of jobs DVC can use to
  retrieve information from remote servers. This only applies when the `--cloud`
  option is used or a remote is given.

- `-h`, `--help` - prints the usage/help message, and exit.

- `-q`, `--quiet` - do not write anything to standard output. Exit with 0 if
  data and pipelines are up to date, otherwise 1.

- `-v`, `--verbose` - displays detailed tracing information.

## Example: Simple usage

```dvc
$ dvc status

bar.dvc:
        changed deps:
                modified:      bar
        changed outs:
                not in cache:      foo
foo.dvc
        changed outs:
                deleted:      foo
        changed checksum
prepare.dvc
        changed outs:
                new:      bar
        always changed
```

This shows that for stage `bar.dvc`, the dependency `foo` and the
<abbr>output</abbr> `bar` have changed. Likewise for `foo.dvc`, the dependency
`foo` has changed, but no output has changed.

## Example: Dependencies

```dvc
$ vi code/featurization.py
... edit the code

$ dvc status model.p.dvc
Data and pipelines are up to date.

$ dvc status model.p.dvc --with-deps
matrix-train.p.dvc
    changed deps:
            modified:  code/featurization.py
```

If the `dvc status` command is limited to a target that had no changes, result
shows no changes. By adding `--with-deps` the change will be found, so long as
the change is in a preceding stage.

## Example: Remote comparisons

Let's now assume that we have a shared remote on S3: and would like to check
what files we have generated but haven't pushed to the remote yet:

```dvc
$ dvc remote list
storage	s3://dvc-remote
```

And would like to check what files we have generated but haven't pushed to the
remote yet:

```dvc
$ dvc status --remote storage
Preparing to collect status from s3://dvc-remote
    new:      data/model.p
    new:      data/eval.txt
    new:      data/matrix-train.p
    new:      data/matrix-test.p
```

The output shows where the location of the remote storage is, as well as any
differences between the <abbr>cache</abbr> and `storage` remote.

## Example: Import stage

Let's import a data file (`data.csv`) from a different <abbr>DVC repository
</abbr> into our current project using `dvc import`.

```dvc
$ dvc import different/repo/location data.csv
```

The resulting `data.csv.dvc` file is called an <abbr>import stage</abbr>. If the
original file or directory changes later, `dvc status` will show
`update available` as output:

```dvc
$ dvc status
data.csv.dvc:
	changed deps:
		update available:   data.csv (different/repo/location)
```

The imported data can be brought to its latest version by using `dvc update`.<|MERGE_RESOLUTION|>--- conflicted
+++ resolved
@@ -13,15 +13,9 @@
                   [targets [targets ...]]
 
 positional arguments:
-<<<<<<< HEAD
-  targets        Limit command scope to these DVC-files or files/directories
-                 tracked by DVC.Using -R, directories to search DVC-files in
-                 can also be given.
-=======
   targets        Limit command scope to these stages or .dvc files.
                  Using -R, directories to search for stages or .dvc
                  files can also be given.
->>>>>>> a2cadf6d
 ```
 
 ## Description
@@ -51,21 +45,14 @@
 When this is combined with the `--with-deps` option, a search is made for
 changes in other stages that affect each target.
 
-<<<<<<< HEAD
-In he `remote` mode, if `targets` are files/directories tracked by DVC, DVC will
+In the remote mode, if `targets` are files/directories tracked by DVC, DVC will
 only compare the cache for them, skipping the rest.
 
-In the `local` mode, changes are detected through the hash value of every file
-listed in every DVC-file in question against the corresponding file in the file
-system. The command output indicates the detected changes, if any. If no
-differences are detected, `dvc status` prints this message:
-=======
 In the local mode, changes are detected through the hash value of every file
 listed in every stage (in `dvc.yaml` or `.dvc` files) in question against the
 corresponding file in the file system. The command output indicates the detected
 changes, if any. If no differences are detected, `dvc status` prints this
 message:
->>>>>>> a2cadf6d
 
 ```dvc
 $ dvc status
