# status

Show changes in the <abbr>project</abbr>
[pipelines](/doc/command-reference/pipeline), as well as file mismatches either
between the <abbr>cache</abbr> and <abbr>workspace</abbr>, or between the cache
and remote storage.

## Synopsis

```usage
usage: dvc status [-h] [-v] [-j <number>] [-q] [-c] [-r <name>] [-a] [-T]
                  [--all-commits] [-d] [-R] [--show-json]
                  [targets [targets ...]]

positional arguments:
  targets        Limit command scope to these stages or .dvc files.
                 Using -R, directories can also be given, to search
                 .dvc files in.
```

## Description

`dvc status` searches for changes in the existing pipelines, either showing
which [stages](/doc/command-reference/run) have changed in the workspace (not
yet tracked by DVC) and must be added again (with `dvc add`) or reproduced (with
`dvc repro`); or differences between <abbr>cache</abbr> vs. remote storage
(meaning `dvc push` or `dvc pull` should be run to synchronize them). The two
modes, _local_ and _cloud_ are triggered by using the `--cloud` or `--remote`
options:

| Mode   | Command option | Description                                                                                                                 |
| ------ | -------------- | --------------------------------------------------------------------------------------------------------------------------- |
| local  | _none_         | Comparisons are made between data files in the workspace and corresponding files in the cache directory (e.g. `.dvc/cache`) |
| remote | `--remote`     | Comparisons are made between the cache, and the given remote. Remote storage is defined using the `dvc remote` command.     |
| remote | `--cloud`      | Comparisons are made between the cache, and the default remote, typically defined with `dvc remote --default`.              |

<<<<<<< HEAD
DVC determines which data and code files to compare by analyzing all
[DVC-files](/doc/user-guide/dvc-files-and-directories) in the
<abbr>workspace</abbr> (the `--all-branches` and `--all-tags` options compare
multiple workspace versions).
=======
DVC determines which data and code files to compare by analyzing all stages (in
[`dvc.yaml`](/doc/user-guide/dvc-file-format) and
[`.dvc` files](/doc/user-guide/dvc-file-format) in the <abbr>workspace</abbr>
(the `--all-branches` and `--all-tags` options compare multiple workspace
versions).
>>>>>>> 55ba0a1f

The comparison can be limited to certain stages (in `dvc.yaml`) or `.dvc` files
only, by listing them as `targets`. (Changes are reported only against these.)
When this is combined with the `--with-deps` option, a search is made for
changes in other stages that affect each target.

In the local mode, changes are detected through the hash value of every file
listed in every stage (in `dvc.yaml` or `.dvc` files) in question against the
corresponding file in the file system. The command output indicates the detected
changes, if any. If no differences are detected, `dvc status` prints this
message:

```dvc
$ dvc status
Data and pipelines are up to date.
```

This indicates that no differences were detected, and therefore no stages would
be executed by `dvc repro`.

If instead, differences are detected, `dvc status` lists those changes. For each
stage with differences, the changes in <abbr>dependencies</abbr> and/or
<abbr>outputs</abbr> that differ are listed. For each item listed, either the
file name or hash is shown, and additionally a status word is shown describing
the changes (described below).

- _changed checksum_ means that the stage (in `dvc.yaml`) or `.dvc` file hash
  has changed (e.g. someone manually edited the file).

- _always changed_ means that this is a `.dvc` file with no dependencies (an
  _orphan stage_ (see [`dvc add`](/doc/command-reference/add)) or that the stage
  in `dvc.yaml` has the `always_changed: true` value set (see `--always-changed`
  option in `dvc run`).

- _changed deps_ or _changed outs_ means that there are changes in dependencies
  or outputs tracked by the stage in `dvc.yaml` or `.dvc` file. Depending on the
  use case, commands like `dvc commit`, `dvc repro`, or `dvc run` can be used to
  update the file. Possible states are:

  - _new_: An <abbr>output</abbr> is found in the workspace, but there is no
    corresponding file hash saved in the
    [`dvc.lock`](/doc/user-guide/dvc-file-format) or
    [`.dvc`](/doc/user-guide/dvc-file-format) file yet.
  - _modified_: An output or <abbr>dependency</abbr> is found in the workspace,
    but the corresponding file hash in the `dvc.lock` or `.dvc` file is not up
    to date.
  - _deleted_: The output or dependency is referenced in a `dvc.yaml` or `.dvc`
    file, but does not exist in the workspace.
  - _not in cache_: An output exists in the workspace, and the corresponding
    file hash in the `dvc.lock` or `.dvc` file is up to date, but there is no
    corresponding <abbr>cache</abbr> file or directory.

- _update available_ means that <abbr>import stages</abbr> are outdated. The
  original file or directory has changed. The imported data can be moved to its
  latest version by using `dvc update`.

**For comparison against remote storage:**

- _new_ means that the file/directory exists in the cache but not in remote
  storage.
- _deleted_ means that the file/directory doesn't exist in the cache, but exists
  in remote storage.

For either _new_ and _deleted_ data, the cache (subset determined by the current
workspace) is different from remote storage. Bringing the two into sync requires
`dvc pull` or `dvc push`. For the typical process to update the workspace, see
[Sharing Data And Model Files](/doc/use-cases/sharing-data-and-model-files).

## Options

- `-c`, `--cloud` - enables comparison against a remote (see `dvc remote`). If
  the `--remote` option is not used, DVC will compare against the default remote
  (specified in the `core.remote` config option).

- `-a`, `--all-branches` - compares cache content against all Git branches
  instead of just the current workspace. This basically runs the same status
  command in every branch of this repo. The corresponding branches are shown in
  the status output. Applies only if `--cloud` or a `-r` remote is specified.
  Note that this can be combined with `-T` below, for example using the `-aT`
  flag.

- `-T`, `--all-tags` - same as `-a` above, but applies to Git tags as well as
  the workspace. Note that both options can be combined, for example using the
  `-aT` flag.

- `-R`, `--recursive` - determines the files to check status for by searching
  each target directory and its subdirectories for stages (in `dvc.yaml`) and
  `.dvc` files to inspect. If there are no directories among the targets, this
  option is ignored.

- `--show-json` - prints the command's output in easily parsable JSON format,
  instead of a human-readable table.

- `--all-commits` - same as `-a` or `-T` above, but applies to _all_ Git  
  commits as well as the workspace. Useful for comparing cache content for the
  entire existing commit history of the project.

- `-d`, `--with-deps` - determines files to check by tracking dependencies to
  the `targets`. If none are provided, this option is ignored. By traversing all
  stage dependencies, DVC searches backward from the target stages in the
  corresponding pipelines. This means DVC will not show changes occurring in
  later stages than the `targets`. Applies whether or not `--cloud` is
  specified.

- `-r <name>`, `--remote <name>` - specifies which remote storage (see
  `dvc remote list`) to compare against. Implies `--cloud`.

- `-j <number>`, `--jobs <number>` - specifies the number of jobs DVC can use to
  retrieve information from remote servers. This only applies when the `--cloud`
  option is used or a remote is given.

- `-h`, `--help` - prints the usage/help message, and exit.

- `-q`, `--quiet` - do not write anything to standard output. Exit with 0 if
  data and pipelines are up to date, otherwise 1.

- `-v`, `--verbose` - displays detailed tracing information.

## Example: Simple usage

```dvc
$ dvc status

bar.dvc:
        changed deps:
                modified:      bar
        changed outs:
                not in cache:      foo
foo.dvc
        changed outs:
                deleted:      foo
        changed checksum
prepare.dvc
        changed outs:
                new:      bar
        always changed
```

This shows that for stage `bar.dvc`, the dependency `foo` and the
<abbr>output</abbr> `bar` have changed. Likewise for `foo.dvc`, the dependency
`foo` has changed, but no output has changed.

## Example: Dependencies

```dvc
$ vi code/featurization.py
... edit the code

$ dvc status model.p.dvc
Data and pipelines are up to date.

$ dvc status model.p.dvc --with-deps
matrix-train.p.dvc
    changed deps:
            modified:  code/featurization.py
```

If the `dvc status` command is limited to a target that had no changes, result
shows no changes. By adding `--with-deps` the change will be found, so long as
the change is in a preceding stage.

## Example: Remote comparisons

Let's now assume that we have a shared remote on S3: and would like to check
what files we have generated but haven't pushed to the remote yet:

```dvc
$ dvc remote list
storage	s3://dvc-remote
```

And would like to check what files we have generated but haven't pushed to the
remote yet:

```dvc
$ dvc status --remote storage
Preparing to collect status from s3://dvc-remote
    new:      data/model.p
    new:      data/eval.txt
    new:      data/matrix-train.p
    new:      data/matrix-test.p
```

The output shows where the location of the remote storage is, as well as any
differences between the <abbr>cache</abbr> and `storage` remote.

## Example: Import stage

Let's import a data file (`data.csv`) from a different <abbr>DVC repository
</abbr> into our current project using `dvc import`.

```dvc
$ dvc import different/repo/location data.csv
```

The resulting `data.csv.dvc` file is called an <abbr>import stage</abbr>. If the
original file or directory changes later, `dvc status` will show
`update available` as output:

```dvc
$ dvc status
data.csv.dvc:
	changed deps:
		update available:   data.csv (different/repo/location)
```

The imported data can be brought to its latest version by using `dvc update`.<|MERGE_RESOLUTION|>--- conflicted
+++ resolved
@@ -34,18 +34,11 @@
 | remote | `--remote`     | Comparisons are made between the cache, and the given remote. Remote storage is defined using the `dvc remote` command.     |
 | remote | `--cloud`      | Comparisons are made between the cache, and the default remote, typically defined with `dvc remote --default`.              |
 
-<<<<<<< HEAD
-DVC determines which data and code files to compare by analyzing all
-[DVC-files](/doc/user-guide/dvc-files-and-directories) in the
+DVC determines which data and code files to compare by analyzing all stages (in
+[`dvc.yaml`](/doc/user-guide/dvc-files-and-directories#dvcyaml-files) and
+[`.dvc` files](/doc/user-guide/dvc-files-and-directories#dvc-files) in the
 <abbr>workspace</abbr> (the `--all-branches` and `--all-tags` options compare
 multiple workspace versions).
-=======
-DVC determines which data and code files to compare by analyzing all stages (in
-[`dvc.yaml`](/doc/user-guide/dvc-file-format) and
-[`.dvc` files](/doc/user-guide/dvc-file-format) in the <abbr>workspace</abbr>
-(the `--all-branches` and `--all-tags` options compare multiple workspace
-versions).
->>>>>>> 55ba0a1f
 
 The comparison can be limited to certain stages (in `dvc.yaml`) or `.dvc` files
 only, by listing them as `targets`. (Changes are reported only against these.)
