# plots diff

Show multiple versions of [plot metrics](/doc/command-reference/plots) by
plotting them in a single image. This allows to easily compare them.

## Synopsis

```usage
usage: dvc plots diff [-h] [-q | -v] [--targets [<path> [<path> ...]]]
                      [-t <name_or_path>] [-x <field>] [-y <field>]
                      [--no-header] [--title <text>]
                      [--x-label <text>] [--y-label <text>] [-o <path>]
                      [--show-vega]
                      [revisions [revisions ...]]

positional arguments:
  revisions             Git commits to find metrics to compare
```

## Description

This command is a way to visualize the "difference" between metrics among
experiments in the <abbr>repository</abbr> history, by plotting multiple
versions of the metrics. All plots defined in `dvc.yaml` are used by default.

> Note that unlike `dvc metrics diff`, this command does not calculate numeric
> differences between metric file values.

`revisions` are Git commit hashes, tag, or branch names. If none are specified,
`dvc plots diff` compares targets currently present in the
<abbr>workspace</abbr> (uncommitted changes) with their latest committed
versions (required). A single specified revision results in comparing the
workspace and that version.

Note that any number of `revisions` can be provided, and the resulting plot
shows all of them in a single output.

<<<<<<< HEAD
This command can work with metric files that are committed to a repository
history, data files controlled by DVC, or any other file in the workspace. In
the case of DVC-tracked `datafile`, the `revisions` are used to find the
corresponding [DVC-files](/doc/user-guide/dvc-files-and-directories).
=======
The plot style can be customized with
[plot templates](/doc/command-reference/plots#plot-templates), using the
`--template` option. To learn more about metric file formats and templates
please see `dvc plots`.

> Note that the default behavior of this command can be modified per metrics
> file with `dvc plots modify`.
>>>>>>> 55ba0a1f

## Options

- `--targets <path>` - specific metric files to visualize. These must be listed
  in a [`dvc.yaml`](/doc/user-guide/dvc-file-format) file (see the `--plots`
  option of `dvc run`).

- `-o <path>, --out <path>` - name of the generated file. By default, the output
  file name is equal to the input filename with a `.html` file extension (or
  `.json` when using `--show-vega`).

- `-t <name_or_path>, --template <name_or_path>` -
  [plot template](/doc/command-reference/plots#plot-templates) to be injected
  with data. The default template is `.dvc/plots/default.json`. See more details
  in `dvc plots`.

- `-x <field>` - field name from which the X axis data comes from. An
  auto-generated `index` field is used by default. See
  [Custom templates](/doc/command-reference/plots#custom-templates) for more
  information on this `index` field. Column names or numbers are expected for
  tabular metric files.

- `-y <field>` - field name from which the Y axis data comes from. The last
  field found in the `--targets` is used by default. Column names or numbers are
  expected for tabular metric files.

- `--x-label <text>` - X axis label. The X field name is the default.

- `--y-label <text>` - Y axis label. The Y field name is the default.

- `--title <text>` - plot title.

- `--show-vega` - produce a
  [Vega specification](https://vega.github.io/vega/docs/specification/) file
  instead of HTML. See `dvc plots` for more info.

- `--no-header` - lets DVC know that CSV or TSV `--targets` do not have a
  header. A 0-based numeric index can be used to identify each column instead of
  names.

- `-h`, `--help` - prints the usage/help message, and exit.

- `-q`, `--quiet` - do not write anything to standard output. Exit with 0 if no
  problems arise, otherwise 1.

- `-v`, `--verbose` - displays detailed tracing information.

## Examples

To compare uncommitted changes of a metrics file and its last committed version:

```dvc
$ dvc plots diff --targets logs.csv --x-label x
file:///Users/dmitry/src/plots/logs.html
```

![](/img/plots_auc.svg)

> Note that we renamed the X axis label with option `--x-label x`.

Compare two specific versions (commit hashes, tags, or branches):

```dvc
$ dvc plots diff --targets logs.csv HEAD 0135527
file:///Users/usr/src/plots/logs.csv.html
```

![](/img/plots_diff.svg)

## Example: Confusion matrix

We'll use tabular metrics file `classes.csv` for this example:

```
predicted,actual
cat,cat
cat,cat
cat,cat
dog,cat
dinosaur,cat
dinosaur,cat
bird,cat
dog,turtle
cat,turtle
...
```

The predefined confusion matrix
[template](/doc/command-reference/plots#plot-templates) (in
`.dvc/plots/confusion.json`) shows how metric comparisons can be faceted by
separate plots. It can be enabled with `-t` (`--template`):

```dvc
$ dvc plots diff -t confusion --targets classes.csv -x predicted
file:///Users/usr/src/test/plot_old/classes.csv.html
```

![](/img/plots_diff_confusion.svg)<|MERGE_RESOLUTION|>--- conflicted
+++ resolved
@@ -35,12 +35,6 @@
 Note that any number of `revisions` can be provided, and the resulting plot
 shows all of them in a single output.
 
-<<<<<<< HEAD
-This command can work with metric files that are committed to a repository
-history, data files controlled by DVC, or any other file in the workspace. In
-the case of DVC-tracked `datafile`, the `revisions` are used to find the
-corresponding [DVC-files](/doc/user-guide/dvc-files-and-directories).
-=======
 The plot style can be customized with
 [plot templates](/doc/command-reference/plots#plot-templates), using the
 `--template` option. To learn more about metric file formats and templates
@@ -48,7 +42,6 @@
 
 > Note that the default behavior of this command can be modified per metrics
 > file with `dvc plots modify`.
->>>>>>> 55ba0a1f
 
 ## Options
 
