--- conflicted
+++ resolved
@@ -17,7 +17,6 @@
 
 ## Description
 
-<<<<<<< HEAD
 `dvc fetch` downloads DVC-tracked files from remote storage into the cache of
 the project (without placing them in the <abbr>workspace</abbr>). This makes the
 data files available for linking (or copying) into the workspace (refer to
@@ -25,14 +24,6 @@
 
 Along with `dvc checkout`, fetching performed automatically by `dvc pull` (when
 the data is not already in the cache):
-=======
-The `dvc fetch` downloads DVC-tracked files from remote storage into the cache
-of the project, but without placing them in the <abbr>workspace</abbr>. This
-makes the data files available for linking (or copying) into the workspace.
-(Refer to [dvc config cache.type](/doc/command-reference/config#cache).) Along
-with `dvc checkout`, it's performed automatically by `dvc pull` when the target
-`dvc.yaml` or `.dvc` files are not already in the cache:
->>>>>>> f3e0f291
 
 ```
 Controlled files             Commands
@@ -193,20 +184,10 @@
 > [Structure of cache directory](/doc/user-guide/dvc-files-and-directories#structure-of-cache-directory)
 > for more info.
 
-<<<<<<< HEAD
 Used without arguments (as above), `dvc fetch` downloads all files and
-directories needed by all
-[`dvc.yaml`](/doc/user-guide/dvc-files-and-directories#dvcyaml-file) and
-[`.dvc`](/doc/user-guide/dvc-files-and-directories#dvc-files) files in the
-current branch. For example, the hash values `3863d0e...` and `42c7025...`
-correspond to the `model.pkl` file and `data/features/` directory, respectively.
-=======
-Used without arguments (as above), `dvc fetch` downloads all assets needed by
-all `dvc.yaml` and `.dvc` files in the current branch, including for
-directories. The hash values `3863d0e317dee0a55c4e59d2ec0eef33` and
-`42c7025fc0edeb174069280d17add2d4` correspond to the `model.pkl` file and
-`data/features/` directory, respectively.
->>>>>>> f3e0f291
+directories needed by all `dvc.yaml` and `.dvc` files in the current branch. For
+example, the hash values `3863d0e...` and `42c7025...` correspond to the
+`model.pkl` file and `data/features/` directory, respectively.
 
 Let's now link files from the cache to the workspace with:
 
@@ -219,13 +200,8 @@
 > If you tried the previous example, please delete the `.dvc/cache` directory
 > first (e.g. `rm -Rf .dvc/cache`) to follow this one.
 
-<<<<<<< HEAD
 `dvc fetch` only downloads the tracked data corresponding to any given
 `targets`:
-=======
-`dvc fetch` only downloads the data files of a specific stage when the
-corresponding `.dvc` file (command target) is specified:
->>>>>>> f3e0f291
 
 ```dvc
 $ dvc fetch prepare
@@ -240,9 +216,9 @@
     └── 597d341ceb7d8fbbe88859a892ef81
 ```
 
-Cache entries for the `data/prepared` directory, as well as the actual
-`test.tsv` and `train.tsv` files, were downloaded. Their hash values are shown
-above.
+Cache entries for the `data/prepared` directory (<abbr>output</abbr> of the
+`prepare` target), as well as the actual `test.tsv` and `train.tsv` files, were
+downloaded. Their hash values are shown above.
 
 Note that granular files inside directories tracked as a whole are supported.
 For example, the `featurize` stage has the `data/features` directory as output,
