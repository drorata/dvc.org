# fetch

Get tracked files or directories from
[remote storage](/doc/command-reference/remote) into the <abbr>cache</abbr>.

## Synopsis

```usage
usage: dvc fetch [-h] [-q | -v] [-j <number>] [-r <name>] [-a] [-T]
                  [--all-commits] [-d] [-R] [--run-cache]
                 [targets [targets ...]]

positional arguments:
  targets       Limit command scope to these tracked files/directories,
                .dvc files, or stage names.
```

## Description

`dvc fetch` downloads DVC-tracked files from remote storage into the cache of
the project (without placing them in the <abbr>workspace</abbr>). This makes
them available for linking (or copying) into the workspace (refer to
[dvc config cache.type](/doc/command-reference/config#cache)).

Without arguments, this ensures that all the files needed for all `.dvc` files
and stages (in `dvc.yaml` and `dvc.lock`) in the workspace exist in the cache
(the `--all-branches` and `--all-tags` enable using multiple workspace
versions).

The `targets` given to this command (if any) limit what to fetch. It accepts
paths to tracked files or directories (even if such paths are within a directory
[tracked as a whole](/doc/command-reference/add#tracking-directories)), `.dvc`
files, or stage names (found in `dvc.yaml`).

Along with `dvc checkout`, fetching performed automatically by `dvc pull` (when
the data is not already in the <abbr>cache</abbr>):

```
Controlled files             Commands
---------------- ---------------------------------

remote storage
     +
     |         +------------+
     | - - - - | dvc fetch  | ++
     v         +------------+   +   +----------+
project's cache                  ++ | dvc pull |
     +         +------------+   +   +----------+
     | - - - - |dvc checkout| ++
     |         +------------+
     v
 workspace
```

<<<<<<< HEAD
Fetching is useful when first checking out a <abbr>DVC project</abbr> for
example, to get any files tracked by DVC that already exist in remote storage
(see `dvc push`) to the local cache. Refer to `dvc remote` for more information
on DVC remotes.
=======
Fetching could be useful when first checking out a <abbr>DVC project</abbr>,
since files tracked by DVC should already exist in remote storage, but won't be
in the project's <abbr>cache</abbr>. (Refer to `dvc remote` for more information
on DVC remotes.) These necessary data or model files are listed as
<abbr>dependencies</abbr> or <abbr>outputs</abbr> in a target
[stage](/doc/command-reference/run) (in `dvc.yaml`) or `.dvc` file, so they are
required to [reproduce](/doc/tutorials/get-started/data-pipelines#reproduce) the
corresponding [pipeline](/doc/command-reference/dag).

`dvc fetch` ensures that the files needed for a stage or `.dvc` file to be
[reproduced](/doc/tutorials/get-started/data-pipelines#reproduce) exist in
cache. If no `targets` are specified, the set of data files to fetch is
determined by analyzing all `dvc.yaml` and `.dvc` files in the current branch,
unless `--all-branches` or `--all-tags` is specified.
>>>>>>> 726a64d9

The default remote is used (see `dvc config core.remote`) unless the `--remote`
option is used.

`dvc fetch`, `dvc pull`, and `dvc push` are related in that these 3 commands
perform data synchronization among local and remote storage. The specific way in
which the set of files to push/fetch/pull is determined begins with calculating
file hashes when these are [added](/doc/command-reference/add) with DVC. File
hash values are stored in the corresponding `dvc.lock` or `.dvc` files
(typically versioned with Git). Only `dvc.yaml` and `.dvc` files currently in
the workspace are used by `dvc fetch` (unless the `-a` or `-T` options are
used).

## Options

- `-r <name>`, `--remote <name>` - name of the
  [remote storage](/doc/command-reference/remote) to fetch from (see
  `dvc remote list`).

- `--run-cache` - downloads all available history of stage runs from the remote
  repository.

- `-d`, `--with-deps` - determines files to download by tracking dependencies to
  the `targets`. If none are provided, this option is ignored. By traversing all
  stage dependencies, DVC searches backward from the target stages in the
  corresponding pipelines. This means DVC will not fetch files referenced in
  later stages than the `targets`.

- `-R`, `--recursive` - determines the files to fetch by searching each target
  directory and its subdirectories for `dvc.yaml` and `.dvc` files to inspect.
  If there are no directories among the `targets`, this option is ignored.

- `-j <number>`, `--jobs <number>` - number of threads to run simultaneously to
  handle the downloading of files from the remote. The default value is
  `4 * cpu_count()`. For SSH remotes, the default is just `4`. Using more jobs
  may improve the total download speed if a combination of small and large files
  are being fetched.

- `-a`, `--all-branches` - fetch cache for all Git branches instead of just the
  current workspace. This means DVC may download files needed to reproduce
  different versions of a `.dvc` file
  ([experiments](/doc/tutorials/get-started/experiments)), not just the ones
  currently in the workspace. Note that this can be combined with `-T` below,
  for example using the `-aT` flag.

- `-T`, `--all-tags` - same as `-a` above, but applies to Git tags as well as
  the workspace. Note that both options can be combined, for example using the
  `-aT` flag.

- `--all-commits` - same as `-a` or `-T` above, but applies to _all_ Git commits
  as well as the workspace. Useful for downloading all the data used in the
  entire existing commit history of the project.

- `-h`, `--help` - prints the usage/help message, and exit.

- `-q`, `--quiet` - do not write anything to standard output. Exit with 0 if no
  problems arise, otherwise 1.

- `-v`, `--verbose` - displays detailed tracing information.

## Examples

Let's employ a simple <abbr>workspace</abbr> with some data, code, ML models,
pipeline stages, such as the <abbr>DVC project</abbr> created for the
[Get Started](/doc/tutorials/get-started). Then we can see what `dvc fetch` does
in different scenarios.

<details>

### Click and expand to setup the project

Start by cloning our example repo if you don't already have it:

```dvc
$ git clone https://github.com/iterative/example-get-started
$ cd example-get-started
```

</details>

<<<<<<< HEAD
The workspace looks like this:

=======
>>>>>>> 726a64d9
```dvc
.
├── data
│   └── data.xml.dvc
├── dvc.lock
├── dvc.yaml
├── params.yaml
├── prc.json
├── scores.json
└── src
    └── <code files here>
```

This project comes with a predefined HTTP
[remote storage](/doc/command-reference/remote). We can now just run `dvc fetch`
to download the most recent `model.pkl`, `data.xml`, and other DVC-tracked files
into our local <abbr>cache</abbr>.

```dvc
$ dvc status --cloud
...
  deleted:            data/features/train.pkl
  deleted:            model.pkl

$ dvc fetch

$ tree .dvc/cache
.dvc/cache
├── 38
│   └── 63d0e317dee0a55c4e59d2ec0eef33
├── 42
│   └── c7025fc0edeb174069280d17add2d4.dir
...
```

> `dvc status --cloud` compares the cache contents against the default remote.
> Refer to `dvc status`.

Note that the `.dvc/cache` directory was created and populated.

> Refer to
> [Structure of cache directory](/doc/user-guide/dvc-files-and-directories#structure-of-cache-directory)
> for more info.

Used without arguments (as above), `dvc fetch` downloads all files and
directories needed by all `dvc.yaml` and `.dvc` files in the current branch. For
example, the hash values `3863d0e...` and `42c7025...` correspond to the
`model.pkl` file and `data/features/` directory, respectively.

Let's now link files from the cache to the workspace with:

```dvc
$ dvc checkout
```

## Example: Specific files or directories

> If you tried the previous example, please delete the `.dvc/cache` directory
> first (e.g. `rm -Rf .dvc/cache`) to follow this one.

`dvc fetch` only downloads the tracked data corresponding to any given
`targets`:

```dvc
$ dvc fetch prepare

$ tree .dvc/cache
.dvc/cache
├── 20
│   └── b786b6e6f80e2b3fcf17827ad18597.dir
├── 32
│   └── b715ef0d71ff4c9e61f55b09c15e75
└── 6f
    └── 597d341ceb7d8fbbe88859a892ef81
```

Cache entries for the `data/prepared` directory (<abbr>output</abbr> of the
`prepare` target), as well as the actual `test.tsv` and `train.tsv` files, were
downloaded. Their hash values are shown above.

Note that you can fetch data within directories tracked as a whole. For example,
the `featurize` stage has the entire `data/features` directory as output, but we
can just get this:

```dvc
$ dvc fetch data/features/test.pkl
```

If you check again `.dvc/cache`, you'll see a couple more files were downloaded:
the cache entries for the `data/features` directory, and
`data/features/test.pkl` itself.

## Example: With dependencies

After following the previous example (**Specific stages**), only the files
associated with the `prepare.dvc` stage file have been fetched. Several
dependencies/outputs of other pipeline stages are still missing from the cache:

```dvc
$ dvc status -c
...
    deleted:            model.pkl
    deleted:            data/features/test.pkl
    deleted:            data/features/train.pkl
    deleted:            data/data.xml
```

One could do a simple `dvc fetch` to get all the data, but what if you only want
to retrieve the data up to our third stage, `train.dvc`? We can use the
`--with-deps` (or `-d`) option:

```dvc
$ dvc fetch --with-deps train.dvc

$ tree .dvc/cache
.dvc/cache
├── 38
│   └── 63d0e317dee0a55c4e59d2ec0eef33
├── 42
│   └── c7025fc0edeb174069280d17add2d4.dir
├── 58
│   └── 245acfdc65b519c44e37f7cce12931
├── 68
│   └── 36f797f3924fb46fcfd6b9f6aa6416.dir
├── 9d
│   └── 603888ec04a6e75a560df8678317fb
├── a3
│   └── 04afb96060aad90176268345e10355
├── aa
│   └── 35101ce881d04b41d5b4ff3593b423
└── dc
    └── a9c512fda11293cfee7617b66648dc
```

Fetching using `--with-deps` starts with the target `.dvc` file (`train.dvc`)
and searches backwards through its pipeline for data to download into the
project's cache. All the data for the second and third stages ("featurize" and
"train") has now been downloaded to the cache. We could now use `dvc checkout`
to get the data files needed to reproduce this pipeline up to the third stage
into the workspace (with `dvc repro train.dvc`).

> Note that in this example project, the last stage file `evaluate.dvc` doesn't
> add any more data files than those form previous stages, so at this point all
> of the data for this pipeline is cached and `dvc status -c` would output
> `Data and pipelines are up to date.`<|MERGE_RESOLUTION|>--- conflicted
+++ resolved
@@ -52,12 +52,6 @@
  workspace
 ```
 
-<<<<<<< HEAD
-Fetching is useful when first checking out a <abbr>DVC project</abbr> for
-example, to get any files tracked by DVC that already exist in remote storage
-(see `dvc push`) to the local cache. Refer to `dvc remote` for more information
-on DVC remotes.
-=======
 Fetching could be useful when first checking out a <abbr>DVC project</abbr>,
 since files tracked by DVC should already exist in remote storage, but won't be
 in the project's <abbr>cache</abbr>. (Refer to `dvc remote` for more information
@@ -72,7 +66,6 @@
 cache. If no `targets` are specified, the set of data files to fetch is
 determined by analyzing all `dvc.yaml` and `.dvc` files in the current branch,
 unless `--all-branches` or `--all-tags` is specified.
->>>>>>> 726a64d9
 
 The default remote is used (see `dvc config core.remote`) unless the `--remote`
 option is used.
@@ -153,11 +146,8 @@
 
 </details>
 
-<<<<<<< HEAD
 The workspace looks like this:
 
-=======
->>>>>>> 726a64d9
 ```dvc
 .
 ├── data
