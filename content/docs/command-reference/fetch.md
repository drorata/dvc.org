--- conflicted
+++ resolved
@@ -44,18 +44,11 @@
 Fetching could be useful when first checking out a <abbr>DVC project</abbr>,
 since files tracked by DVC should already exist in remote storage, but won't be
 in the project's <abbr>cache</abbr>. (Refer to `dvc remote` for more information
-<<<<<<< HEAD
-on DVC remotes.) These necessary data or model files are listed as dependencies
-or outputs in a DVC-file (target [stage](/doc/command-reference/run)) so they
-are required to [reproduce](/doc/tutorials/get-started/data-pipelines#reproduce)
-the corresponding [pipeline](/doc/command-reference/pipeline). (See
-=======
 on DVC remotes.) These necessary data or model files are listed as
 <abbr>dependencies</abbr> or <abbr>outputs</abbr> in a DVC-file (target
 [stage](/doc/command-reference/run)) so they are required to
-[reproduce](/doc/tutorials/get-started/reproduce) the corresponding
-[pipeline](/doc/command-reference/pipeline). (See
->>>>>>> dc0cb531
+[reproduce](/doc/tutorials/get-started/data-pipelines#reproduce) the
+corresponding [pipeline](/doc/command-reference/pipeline). (See
 [DVC-File Format](/doc/user-guide/dvc-file-format) for more information on
 dependencies and outputs.)
 
