# metrics diff

Show changes in [metrics](/doc/command-reference/metrics) between commits in the
<abbr>DVC repository</abbr>, or between a commit and the <abbr>workspace</abbr>.

## Synopsis

```usage
usage: dvc metrics diff [-h] [-q | -v] [--targets [<paths> [<paths> ...]]] [-R]
                        [--all] [--show-json] [--show-md] [--no-path] [--old]
                        [--precision <n>]
                        [a_rev] [b_rev]

positional arguments:
  a_rev                 Old Git commit to compare (defaults to HEAD)
  b_rev                 New Git commit to compare (defaults to the
                        current workspace)
```

## Description

This command provides a quick way to compare metrics among experiments in the
repository history. It requires that Git is being used to version the metrics.

> This kind of metrics can be defined with the `-m` (`--metrics`) and `-M`
> (`--metrics-no-cache`) options of `dvc run`.

Run without arguments, this command compares metrics currently present in the
<abbr>workspace</abbr> uncommitted changes) with the latest committed version.

The differences shown by this command include the new value, and numeric
<<<<<<< HEAD
difference (delta) from the previous value of metrics (with 3-digit accuracy).
They're calculated between two commits (hash, branch, tag, or any
[Git revision](https://git-scm.com/docs/revisions)) for all metrics in the
<abbr>project</abbr>, found by examining all of the
[DVC-files](/doc/user-guide/dvc-files-and-directories) in both references.
=======
difference (delta) from the previous value of metrics. All values and the delta
are [round](https://docs.python.org/3/library/functions.html#round)ed to 5
digits precision after the decimal point. They're calculated between two commits
(hash, branch, tag, or any [Git revision](https://git-scm.com/docs/revisions))
for all metrics in the <abbr>project</abbr>, found by examining all of the
[DVC-files](/doc/user-guide/dvc-file-format) in both references.
>>>>>>> 5a58811a

Another way to display metrics is the `dvc metrics show` command, which just
lists all the current metrics without comparisons.

## Options

- `--targets <paths>` - limit the comparison to these specific metric files.

- `-R`, `--recursive` - determines the metric files to use by searching each
  target directory and its subdirectories for DVC-files to inspect. If there are
  no directories among the `targets`, this option is ignored.

- `--all` - list all metrics, even those without changes.

- `--show-json` - prints the command's output in easily parsable JSON format,
  instead of a human-readable table.

- `--show-md` - prints the command's output in Markdown table format.

- `--old` - show old metric value in addition to the new value.

- `--no-path` - don't show metric path in the result table. This option is
  useful when only one metrics file is in use or there is no intersection
  between the metric names.

- `--precision <n>` -
  [round](https://docs.python.org/3/library/functions.html#round) metrics to `n`
  digits precision after the decimal point. Rounds to 5 digits by default.

- `-h`, `--help` - prints the usage/help message, and exit.

- `-q`, `--quiet` - do not write anything to standard output. Exit with 0 if no
  problems arise, otherwise 1.

- `-v`, `--verbose` - displays detailed tracing information.

## Examples

Start by creating a metrics file and commit it (see the `-M` option of `dvc run`
for more details):

```dvc
$ dvc run -n eval -M metrics.json \
          'echo {"AUC": 0.9643, "TP": 527} > metrics.json'

$ cat metrics.json
{"AUC": 0.9643, "TP": 527}

$ git add dvc.* metrics.json
$ git commit -m "Add metrics file"
```

Now let's simulate a change in our AUC metric:

```dvc
$ echo '{"AUC":0.9671, "TP":531}' > metrics.json

$ git diff
...
-{"AUC":0.9643, "TP":527}
+{"AUC":0.9671, "TP":531}
```

To see the change, let's run `dvc metrics diff`. This compares our current
<abbr>workspace</abbr> (including uncommitted local changes) metrics to what we
had in the previous commit:

```dvc
$ dvc metrics diff
Path          Metric    Value    Change
metrics.json  AUC       0.9671   0.0028
metrics.json  TP        531      4
```

## Example: compare metrics among specific versions

Metric files committed with Git can be compared by referencing the commits (any
two [revisions](https://git-scm.com/docs/revisions)):

```dvc
$ dvc metrics diff HEAD c7bef55
Path       Metric    Value    Change
eval.json  ACU       0.66729  0.01614
eval.json  TP        516      -12
```<|MERGE_RESOLUTION|>--- conflicted
+++ resolved
@@ -29,20 +29,12 @@
 <abbr>workspace</abbr> uncommitted changes) with the latest committed version.
 
 The differences shown by this command include the new value, and numeric
-<<<<<<< HEAD
-difference (delta) from the previous value of metrics (with 3-digit accuracy).
-They're calculated between two commits (hash, branch, tag, or any
-[Git revision](https://git-scm.com/docs/revisions)) for all metrics in the
-<abbr>project</abbr>, found by examining all of the
-[DVC-files](/doc/user-guide/dvc-files-and-directories) in both references.
-=======
 difference (delta) from the previous value of metrics. All values and the delta
 are [round](https://docs.python.org/3/library/functions.html#round)ed to 5
 digits precision after the decimal point. They're calculated between two commits
 (hash, branch, tag, or any [Git revision](https://git-scm.com/docs/revisions))
 for all metrics in the <abbr>project</abbr>, found by examining all of the
-[DVC-files](/doc/user-guide/dvc-file-format) in both references.
->>>>>>> 5a58811a
+[DVC-files](/doc/user-guide/dvc-files-and-directories) in both references.
 
 Another way to display metrics is the `dvc metrics show` command, which just
 lists all the current metrics without comparisons.
