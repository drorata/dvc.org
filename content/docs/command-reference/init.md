# init

Initialize a <abbr>DVC project</abbr> in the current working directory.

## Synopsis

```usage
usage: dvc init [-h] [-q | -v] [--no-scm] [-f] [--subdir]
```

## Description

DVC works best in a Git repository. This enables all features, providing the
most value. For this reason, `dvc init` (without flags) expects to run in a Git
repository root (a `.git/` directory should be present).

The command [options](#options) can be used to start an alternative workflow for
advanced scenarios:

- [Initializing DVC in subdirectories](#initializing-dvc-in-subdirectories) -
  support for monorepos, nested <abbr>DVC projects</abbr>, etc.
- [Initializing DVC without Git](#how-does-it-affect-dvc-commands) - support for
  SCM other than Git, deployment automation cases, etc.

At DVC initialization, a new `.dvc/` directory is created for internal
configuration and <abbr>cache</abbr>
[files and directories](/doc/user-guide/dvc-files-and-directories), that are
<<<<<<< HEAD
hidden from the user. This directory can be committed with Git.
=======
hidden from the user. This directory is automatically staged with `git add`, so
it can be easily committed with Git.
>>>>>>> dc0cb531

### Initializing DVC in subdirectories

`--subdir` must be provided to initialize DVC in a subdirectory of a Git
repository. DVC still expects to find the Git repository (will check all
directories up to the root to find `.git`). This options does not affect any
config files, `.dvc` directory is created the same way as in the default mode.
This way multiple DVC projects (including nested ones) could be initialized in a
single Git repository providing isolation and granular project management.

#### When is this useful?

`--subdir` is mostly used in the scenario of a
[monorepo](https://en.wikipedia.org/wiki/Monorepo), but also can be used in
other workflows when such isolation and/or advanced granularity is needed.

Let's imagine we have an existing Git repository that is split into sub-projects
(monorepo). In this case `dvc init --subdir` can be run in one or many
sub-projects to mitigate the issues of initializing in the Git repository root:

- Repository maintainers might not allow extra `.dvc` top level directory,
  especially if DVC is being used by a small number of sub-projects.

- Not enough isolation/granularity - DVC config, cache, and other files are
  shared across different sub-projects. Means that it's not easy to use
  different remote storages, for example, for different sub-projects, etc.

- Not enough isolation/granularity - commands like `dvc pull`, `dvc checkout`,
  and others analyze the whole repository to look for
  [DVC-files](/doc/user-guide/dvc-file-format) to download files and
  directories, to reproduce <abbr>pipelines</abbr>, etc. It can be expensive in
  the large repositories with a lot of projects.

- Not enough isolation/granularity - commands like `dvc metrics diff`,
  `dvc pipeline show` and others by default dump all the metrics, all the
  pipelines, etc.

#### How does it affect DVC commands?

No matter what mode is used, DVC looks for the `.dvc` directory when it starts
(from the current working directory and up). Location of the found `.dvc`
directory determines the root of the DVC project. (In case of `--subdir` it
might happen that Git repository root is located at different path than the DVC
project root.)

DVC project root defines the scope for the most DVC commands. Mostly meaning
that all DVC-file under the root path are being analyzed.

If there are multiple DVC sub-projects but they _are not_ nested, e.g.:

```
.
├── .git
|
├── project-A
│   └── .dvc
│   ...
├── project-B
│   └── .dvc
│   ...
```

DVC considers them a two separate DVC projects. Any DVC command that is being
run in the `project-A` is not aware about DVC `project-B`. DVC does not consider
Git repository root an initialized DVC project in this case and commands that
require DVC project will raise an error.

On the other hand, if there _are_ nested DVC projects, e.g.:

```
project-A
├── .dvc
├── data-A.dvc
│   ...
└── project-B
    ├── .dvc
    ├── data-B.dvc
    │   ...
```

Nothing changes for the `project-B`. But for any DVC command being run in the
`project-A` ignores the whole directory `project-B/`, meaning for example:

```dvc
$ cd project-A
$ dvc pull
```

won't download or checkout data for the `data-B.dvc` file.

### Initializing DVC without Git

In rare cases, the `--no-scm` option might be desirable: to initialize DVC in a
directory that is not part of a Git repo, or to make DVC ignore Git. Examples
include:

- SCM other than Git is being used. Even though there are DVC features that
  require DVC to be run in the Git repo, DVC can work well with other version
  control systems. Since DVC relies on simple text
  [DVC-files](/doc/user-guide/dvc-file-format) to manage <abbr>pipelines</abbr>,
  data, etc, they can be added into any SCM thus providing large data files and
  directories versioning.

- There is no need to keep the history at all, e.g. having a deployment
  automation like running a data pipeline using `cron`.

In this mode DVC features that depend on Git being present are not available -
e.g. managing `.gitignore` files on `dvc add` or `dvc run` to avoid committing
DVC-tracked files into Git, or `dvc diff` and `dvc metrics diff` that accept
Git-revisions to compare, etc.

DVC sets the `core.no_scm` config option value to `true` in the DVC
[config](/doc/command-reference/config) when it is initialized this way. It
means that even if the project was Git-tracked already or Git is initialized in
it later, DVC keeps operating in the detached from Git mode.

## Options

- `-f`, `--force` - remove `.dvc/` if it exists before initialization. Will
  remove any existing local cache. Useful when a previous `dvc init` has been
  corrupted.

- `--subdir` - initialize the DVC project in the current working directory,
  _even if it's not the Git repository root_. (If run in a project root, this
  option is ignored.) It affects how other DVC commands behave afterwards,
  please see
  [Initializing DVC in subdirectories](#initializing-dvc-in-subdirectories) for
  more details.

- `--no-scm` - initialize the DVC project detached from Git. It means that DVC
  doesn't try to find or use Git in the directory it's initialized in. Certain
  DVC features are not available in this mode, please see
  [Initializing DVC without Git](#initializing-dvc-without-git) for more
  details.

- `-h`, `--help` - prints the usage/help message, and exit.

- `-q`, `--quiet` - do not write anything to standard output. Exit with 0 if no
  problems arise, otherwise 1.

- `-v`, `--verbose` - displays detailed tracing information.

## Examples: Most common initialization workflow

Create a new <abbr>DVC repository</abbr> (requires to be run in the Git
repository root):

```dvc
$ mkdir example && cd example
$ git init
$ dvc init
$ git status
...
        new file:   .dvc/.gitignore
        new file:   .dvc/config

$ git commit -m "Init DVC"
```

Note that the <abbr>cache</abbr> directory (among others) is not tracked with
Git. It contains data and model files, and will be managed by DVC.

```dvc
$ cat .dvc/.gitignore
/state
/lock
...
/cache
```

## Examples: Initializing DVC in a subdirectory

Create a new <abbr>DVC repository</abbr> in a subdirectory of a Git repository:

```dvc
$ mkdir repo && cd repo

$ git init
$ mkdir project-a && cd project-a

$ dvc init --subdir
```

In this case, Git repository is inside `repo` directory, while <abbr>DVC
repository</abbr> is inside `repo/project-a`.

```dvc
$ tree repo -a
repo
├── .git
.
.
.
└── project-a
    └── .dvc
```<|MERGE_RESOLUTION|>--- conflicted
+++ resolved
@@ -25,12 +25,8 @@
 At DVC initialization, a new `.dvc/` directory is created for internal
 configuration and <abbr>cache</abbr>
 [files and directories](/doc/user-guide/dvc-files-and-directories), that are
-<<<<<<< HEAD
-hidden from the user. This directory can be committed with Git.
-=======
 hidden from the user. This directory is automatically staged with `git add`, so
 it can be easily committed with Git.
->>>>>>> dc0cb531
 
 ### Initializing DVC in subdirectories
 
