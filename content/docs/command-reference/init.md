--- conflicted
+++ resolved
@@ -32,23 +32,6 @@
 ### Initializing DVC in subdirectories
 
 `--subdir` must be provided to initialize DVC in a subdirectory of a Git
-<<<<<<< HEAD
-repository. DVC still expects to find the Git repository (will check all
-directories up to the root to find `.git`). This options does not affect any
-config files, `.dvc` directory is created the same way as in the default mode.
-This way multiple DVC projects (including nested ones) could be initialized in a
-single Git repository providing isolation and independent project management.
-
-#### When is this useful?
-
-`--subdir` is mostly used in the scenario of a
-[monorepo](https://en.wikipedia.org/wiki/Monorepo), but also can be used in
-other workflows when such pattern is needed.
-
-Let's imagine we have an existing Git repository that is split into sub-projects
-(monorepo). In this case `dvc init --subdir` can be run in one or many
-sub-projects to mitigate the issues of initializing in the Git repository root:
-=======
 repository. DVC still expects to find a Git root (will check all directories up
 to the system root to find `.git/`). This options does not affect any config
 files, `.dvc/` directory is created the same way as in the default mode. This
@@ -62,7 +45,6 @@
 project directories), but can also be used with other patterns when such
 isolation is needed. `dvc init --subdir` mitigates possible limitations of
 initializing DVC in the Git repo root:
->>>>>>> 8c6e075c
 
 - Repository maintainers might not allow a top level `.dvc/` directory,
   especially if DVC is already being used by several sub-projects (monorepo).
