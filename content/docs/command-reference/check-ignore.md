# check-ignore

Check whether any given files or directories are excluded from DVC due to the
patterns found in [`.dvcignore`](/doc/user-guide/dvcignore).

## Synopsis

```usage
usage: usage: dvc check-ignore [-h] [-q | -v] [-d] [-a] [-n] [--stdin]
                               targets [targets ...]

positional arguments:
  targets        File or directory paths to check
```

## Description

This helper command checks whether the given `targets` are ignored by DVC
according to the [`.dvcignore` file](/doc/user-guide/dvcignore) (if any). The
ones that are ignored indeed are printed back.

## Options

- `-d`, `--details` - show the exclude patterns along with each target path. A
  series of lines are printed in this format:
  `<path/to/.dvcignore>:<line_num>:<pattern> <target_path>`

<<<<<<< HEAD
- `-n`, `--non-matching` - show the target paths which don’t match any pattern.
  Only usable along with `--details`.

- `-a`, `--all` - include all the patterns that match each target path in the
  `--details` list. Only usable along with `--details`.

- `--stdin` - read target paths from standard input instead of using the
  `targets` arguments. Useful for interactive debugging and POSIX pipes.
=======
- `-n`, `--non-matching` - include the target paths which don’t match any
  pattern in the `--details` list. All fields in each line, except for
  `<target_path>`, will be empty. Has no effect without `--details`.
>>>>>>> fea62187

- `-h`, `--help` - prints the usage/help message, and exit.

- `-q`, `--quiet` - do not write anything to standard output. Exit with 0 if no
  problems arise, otherwise 1.

- `-v`, `--verbose` - displays detailed tracing information.

## Examples

First, let's create a `.dvcignore` file with some patterns in it, and some files
to check against it:

```dvc
$ echo "file*\n\!file2" >> .dvcignore
$ cat .dvcignore
file*
!file2

$ touch file1 file2 other
$ ls
file1  file2 other
```

Then, let's use `dvc check-ignore` to see which of these files would be excluded
given our `.dvcignore` file:

```dvc
$ dvc check-ignore file1
file1

$ dvc check-ignore file1 file2
file1
file2

$ dvc check-ignore other
  # There's no command output, meaning `other` is not excluded.

$ dvc check-ignore file*
file1
file2
```

With `--details` (`-d`), we get a detailed report of all the matches:

```dvc
$ dvc check-ignore -d file1 file2
.dvcignore:1:file*	file1
.dvcignore:2:!file2	file2

$ dvc check-ignore -d file*
.dvcignore:1:file*	file1
.dvcignore:2:!file2	file2
```

<<<<<<< HEAD
By default, only the last pattern matched would be shown. To see all the
patterns matched, use `--all` (`-a`).

```dvc
$ dvc check-ignore -d -a file2
.dvcignore:1:file*	file2
.dvcignore:2:!file2	file2
```

With the `--non-matching` (`-n`) option, non-matching `targets` will also be
included in the list. All fields in each line, except for `<target_path>`, will
be empty.
=======
With the `--non-matching` (`-n`) option, non-matching `targets` will also be
included in the details list:
>>>>>>> fea62187

```dvc
$ dvc check-ignore -d -n other
::	other
```

## Example: Check paths interactively or programmatically

The `--stdin` option provides an interactive way to debug `.dvcignore` patterns:

```dvc
$ dvc check-ignore --stdin
> file1
file1
> other
> file2
file2
```

It can also be used as a component of a POSIX pipe:

```dvc
cat file_list | dvc check-ignore --stdin
```<|MERGE_RESOLUTION|>--- conflicted
+++ resolved
@@ -25,20 +25,15 @@
   series of lines are printed in this format:
   `<path/to/.dvcignore>:<line_num>:<pattern> <target_path>`
 
-<<<<<<< HEAD
-- `-n`, `--non-matching` - show the target paths which don’t match any pattern.
-  Only usable along with `--details`.
+- `-a`, `--all` - include all the patterns that match each target path in the
+  `--details` list. Has no effect without `--details`.
 
-- `-a`, `--all` - include all the patterns that match each target path in the
-  `--details` list. Only usable along with `--details`.
+- `-n`, `--non-matching` - include the target paths which don’t match any
+  pattern in the `--details` list. All fields in each line, except for
+  `<target_path>`, will be empty. Has no effect without `--details`.
 
 - `--stdin` - read target paths from standard input instead of using the
   `targets` arguments. Useful for interactive debugging and POSIX pipes.
-=======
-- `-n`, `--non-matching` - include the target paths which don’t match any
-  pattern in the `--details` list. All fields in each line, except for
-  `<target_path>`, will be empty. Has no effect without `--details`.
->>>>>>> fea62187
 
 - `-h`, `--help` - prints the usage/help message, and exit.
 
@@ -94,7 +89,6 @@
 .dvcignore:2:!file2	file2
 ```
 
-<<<<<<< HEAD
 By default, only the last pattern matched would be shown. To see all the
 patterns matched, use `--all` (`-a`).
 
@@ -105,12 +99,7 @@
 ```
 
 With the `--non-matching` (`-n`) option, non-matching `targets` will also be
-included in the list. All fields in each line, except for `<target_path>`, will
-be empty.
-=======
-With the `--non-matching` (`-n`) option, non-matching `targets` will also be
 included in the details list:
->>>>>>> fea62187
 
 ```dvc
 $ dvc check-ignore -d -n other
