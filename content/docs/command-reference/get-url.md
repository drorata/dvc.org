--- conflicted
+++ resolved
@@ -33,29 +33,17 @@
 
 DVC supports several types of (local or) remote locations (protocols):
 
-<<<<<<< HEAD
-| Type     | Description                  | `url` format example                                   |
-| -------- | ---------------------------- | ------------------------------------------------------ |
-| `s3`     | Amazon S3                    | `s3://bucket/key/to/data`                              |
-| `azure`  | Microsoft Azure Blob Storage | `azure://container/path/to/data`                       |
-| `gdrive` | Google Drive                 | `gdrive://<folder-id>/data`                            |
-| `gs`     | Google Cloud Storage         | `gs://bucket/path/to/data`                             |
-| `ssh`    | SSH server                   | `ssh://user@example.com:/path/to/data`                 |
-| `hdfs`   | HDFS to file\*               | `hdfs://user@example.com/path/to/data.csv`             |
-| `http`   | HTTP to file\*               | `https://example.com/path/to/data.csv`                 |
-| `webdav` | WebDav to file\*             | `webdavs://example.com/public.php/webdav/path/to/data` |
-| `local`  | Local path                   | `/path/to/local/data`                                  |
-| `remote` | Remote path\*                | `remote://remote-name/path/to/data`                    |
-=======
-| Type    | Description    | `url` format                               |
-| ------- | -------------- | ------------------------------------------ |
-| `local` | Local path     | `/path/to/local/data`                      |
-| `s3`    | Amazon S3      | `s3://mybucket/data`                       |
-| `gs`    | Google Storage | `gs://mybucket/data`                       |
-| `ssh`   | SSH server     | `ssh://user@example.com/path/to/data`      |
-| `hdfs`  | HDFS to file\* | `hdfs://user@example.com/path/to/data.csv` |
-| `http`  | HTTP to file\* | `https://example.com/path/to/data.csv`     |
->>>>>>> 229826ee
+| Type     | Description                  | `url` format example                                       |
+| -------- | ---------------------------- | ---------------------------------------------------------- |
+| `s3`     | Amazon S3                    | `s3://bucket/data`                                         |
+| `azure`  | Microsoft Azure Blob Storage | `azure://container/data`                                   |
+| `gdrive` | Google Drive                 | `gdrive://<folder-id>/data`                                |
+| `gs`     | Google Cloud Storage         | `gs://bucket/data`                                         |
+| `ssh`    | SSH server                   | `ssh://user@example.com/path/to/data`                      |
+| `hdfs`   | HDFS to file\*               | `hdfs://user@example.com/path/to/data.csv`                 |
+| `http`   | HTTP to file\*               | `https://example.com/path/to/data.csv`                     |
+| `webdav` | WebDav to file\*             | `webdavs://example.com/public.php/webdav/path/to/data.csv` |
+| `local`  | Local path                   | `/path/to/local/data`                                      |
 
 > If you installed DVC via `pip` and plan to use cloud services as remote
 > storage, you might need to install these optional dependencies: `[s3]`,
