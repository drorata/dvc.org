--- conflicted
+++ resolved
@@ -6,15 +6,9 @@
 ## Synopsis
 
 ```usage
-<<<<<<< HEAD
-usage: dvc run [-h] [-q | -v] [-d DEPS] [-o OUTS] [-O OUTS_NO_CACHE]
-               [-p PARAMS] [-m METRICS] [-M METRICS_NO_CACHE] [-f FILE]
-               [-c CWD] [-w WDIR] [--no-exec] [-y] [--overwrite-dvcfile]
-=======
 usage: dvc run [-h] [-q | -v] [-d <path>] [-o <path>] [-O <path>]
-               [-m <path>] [-M <path>] [-f <filename>] [-w <path>]
-               [--no-exec] [-y] [--overwrite-dvcfile]
->>>>>>> 9ff47efc
+               [-p <params>] [-m <path>] [-M <path>] [-f <filename>]
+               [-w <path>] [--no-exec] [-y] [--overwrite-dvcfile]
                [--ignore-build-cache] [--remove-outs] [--no-commit]
                [--outs-persist OUTS_PERSIST]
                [--outs-persist-no-cache OUTS_PERSIST_NO_CACHE]
