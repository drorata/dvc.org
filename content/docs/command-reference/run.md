--- conflicted
+++ resolved
@@ -9,14 +9,8 @@
 usage: dvc run [-h] [-q | -v] [-d <path>] [-o <path>] [-O <path>]
                [-p <params>] [-m <path>] [-M <path>] [-f <filename>]
                [-w <path>] [--no-exec] [-y] [--overwrite-dvcfile]
-<<<<<<< HEAD
-               [--ignore-build-cache] [--remove-outs] [--no-commit]
+               [--ignore-build-cache] [--no-commit]
                [--outs-persist <path>] [--outs-persist-no-cache <path>]
-=======
-               [--ignore-build-cache] [--no-commit]
-               [--outs-persist OUTS_PERSIST]
-               [--outs-persist-no-cache OUTS_PERSIST_NO_CACHE]
->>>>>>> 8d9e2a3e
                [--always-changed]
                command
 
