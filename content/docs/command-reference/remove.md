# remove

Remove DVC-tracked files or directories from the <abbr>workspace</abbr>.

## Synopsis

```usage
usage: dvc remove [-h] [-q | -v] [-o | -p] [-f] targets [targets ...]

positional arguments:
  targets        stages (found in dvc.yaml) or .dvc files to remove.
```

## Description

This command safely removes data files or directories that are tracked by DVC
<<<<<<< HEAD
from the <abbr>workspace</abbr>. It takes a
[DVC-File](/doc/user-guide/dvc-files-and-directories) as input, removes all of
its outputs (`outs`), and optionally removes the DVC-file itself.
=======
from the <abbr>workspace</abbr>. It takes a stage name (see -n option of
`dvc run`) or a .dvc file as target, removes all of its outputs (outs field),
and optionally removes the stage entry in
[dvc.yaml(/doc/user-guide/dvc-file-format) or the `.dvc` file itself.
>>>>>>> 55ba0a1f

Note that it does not remove files from the DVC cache or remote storage (see
`dvc gc`). However, remember to run `dvc push` to save the files you actually
want to use or share in the future.

Refer to [Updating Tracked Files](/doc/user-guide/updating-tracked-files) to see
how it can be used to replace or modify files that are tracked by DVC.

## Options

- `-o`, `--outs` - remove the outputs described in the given `targets`, keep the
  `.dvc` files themselves. **This is the default behavior.**

- `-p`, `--purge` - remove outputs and `.dvc` files.

- `-f`, `--force` - force purge. Skip confirmation prompt.

- `-h`, `--help` - prints the usage/help message, and exit.

- `-q`, `--quiet` - do not write anything to standard output. Exit with 0 if no
  problems arise, otherwise 1.

- `-v`, `--verbose` - displays detailed tracing information.

## Examples

Let's imagine have a `data.csv` data file, and track it with DVC:

```dvc
$ dvc add data.csv
$ ls data.csv*

    data.csv
    data.csv.dvc
```

Remove `data.csv` data file:

```dvc
$ dvc remove data.csv.dvc
$ ls data.csv*

     data.csv.dvc
```

Purge `.dvc` files:

```dvc
$ dvc remove data.csv.dvc -p
$ ls data.csv*
```<|MERGE_RESOLUTION|>--- conflicted
+++ resolved
@@ -14,16 +14,12 @@
 ## Description
 
 This command safely removes data files or directories that are tracked by DVC
-<<<<<<< HEAD
-from the <abbr>workspace</abbr>. It takes a
-[DVC-File](/doc/user-guide/dvc-files-and-directories) as input, removes all of
-its outputs (`outs`), and optionally removes the DVC-file itself.
-=======
-from the <abbr>workspace</abbr>. It takes a stage name (see -n option of
-`dvc run`) or a .dvc file as target, removes all of its outputs (outs field),
-and optionally removes the stage entry in
-[dvc.yaml(/doc/user-guide/dvc-file-format) or the `.dvc` file itself.
->>>>>>> 55ba0a1f
+from the <abbr>workspace</abbr>. It takes one or more stage names (see `-n`
+option of `dvc run`) or
+[`.dvc` files](/doc/user-guide/dvc-files-and-directories#dvc-files) as target,
+removes all of its outputs (outs field), and optionally removes the stage entry
+from [dvc.yaml](/doc/user-guide/dvc-files-and-directories#dvcyaml-files) or the
+`.dvc` file itself.
 
 Note that it does not remove files from the DVC cache or remote storage (see
 `dvc gc`). However, remember to run `dvc push` to save the files you actually
