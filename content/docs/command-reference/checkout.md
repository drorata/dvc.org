--- conflicted
+++ resolved
@@ -140,15 +140,7 @@
 ├── prc.json
 ├── scores.json
 └── src
-<<<<<<< HEAD
-    ├── evaluate.py
-    ├── featurization.py
-    ├── prepare.py
-    ├── requirements.txt
-    └── train.py
-=======
     └── <code files here>
->>>>>>> 5a3b355c
 ```
 
 Note that this repository includes the following tags, that represent different
