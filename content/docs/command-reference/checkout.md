--- conflicted
+++ resolved
@@ -10,14 +10,9 @@
                     [--relink] [targets [targets ...]]
 
 positional arguments:
-<<<<<<< HEAD
-  targets          DVC-files or files/directories to checkout. Optional. (Finds
-                   all DVC-files in the workspace by default.)
-=======
   targets        Limit command scope to these stages or .dvc files.
                  Using -R, directories to search for stages or .dvc
                  files can also be given.
->>>>>>> a2cadf6d
 ```
 
 ## Description
