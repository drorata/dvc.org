# pull

Download tracked files or directories from
[remote storage](/doc/command-reference/remote) to the <abbr>cache</abbr> and
<abbr>workspace</abbr>, based on the current `dvc.yaml` and `.dvc` files.

## Synopsis

```usage
usage: dvc pull [-h] [-q | -v] [-j <number>] [-r <name>] [-a] [-T]
                [-d] [-f] [-R] [--all-commits] [--run-cache]
                [targets [targets ...]]

positional arguments:
  targets       Limit command scope to these tracked files/directories,
                .dvc files, or stage names.
```

## Description

The `dvc pull` and `dvc push` commands are the means for uploading and
downloading data to and from remote storage (S3, SSH, GCS, etc.). These commands
are similar to `git pull` and `git push`, respectively.

[Data sharing](/doc/use-cases/sharing-data-and-model-files) across environments
and preserving data versions (input datasets, intermediate results, models,
<<<<<<< HEAD
[metrics](/doc/command-reference/metrics), etc.) remotely are the most common
use cases for these commands.

The `dvc pull` command allows us to download data from
[remote storage](/doc/command-reference/remote) and place it in the
<abbr>workspace</abbr>. `dvc pull` has the same effect as running `dvc fetch`
and `dvc checkout` immediately after that.
=======
[metrics](/doc/command-reference/metrics), etc) remotely (S3, SSH, GCS, etc.)
are the most common use cases for these commands.

The `dvc pull` command allows one to retrieve data from remote storage.
`dvc pull` has the same effect as running `dvc fetch` and `dvc checkout`
immediately after.

The default remote is used (see `dvc config core.remote`) unless the `--remote`
option is used. See `dvc remote` for more information on how to configure a
remote.

With no arguments, just `dvc pull` or `dvc pull --remote <name>`, it downloads
only the files (or directories) missing from the workspace by checking all
`.dvc` files and stages (in `dvc.yaml` and `dvc.lock`) currently in the
<abbr>project</abbr>. It will not download files associated with earlier commits
in the <abbr>repository</abbr> (if using Git), nor will it download files that
have not changed.
>>>>>>> 8c6e075c

Without arguments, it downloads all files and directories missing from the
workspace, found as <abbr>outputs</abbr> in the stages (in `dvc.lock`) or `.dvc`
files present in the workspace (the `--all-branches` and `--all-tags` enable
using multiple workspace versions).

The `targets` given to this command (if any) limit what to pull. It accepts
paths to tracked files or directories (including paths inside tracked
directories), `.dvc` files, or stage names (found in `dvc.yaml`).

The `dvc pull` command requires a remote storage. The default remote is used
(see `dvc config core.remote`) unless the `--remote` option is used. See
`dvc remote` for more information on how to configure a remote.

After the data is in the cache, `dvc pull` uses OS-specific mechanisms like
reflinks or hardlinks to put it in the workspace, trying to avoid copying. See
`dvc checkout` for more details.

Note that the command `dvc status -c` can list files referenced in current
stages (in `dvc.yaml`) or `.dvc` files, but missing from the <abbr>cache</abbr>.
It can be used to see what files `dvc pull` would download.

## Options

- `-a`, `--all-branches` - determines the files to download by examining
  `dvc.yaml` and `.dvc` files in all Git branches instead of just those present
  in the current workspace. It's useful if branches are used to track
  experiments or project checkpoints. Note that this can be combined with `-T`
  below, for example using the `-aT` flag.

- `-T`, `--all-tags` - same as `-a` above, but applies to Git tags as well as
  the workspace. Useful if tags are used to track "checkpoints" of an experiment
  or project. Note that both options can be combined, for example using the
  `-aT` flag.

- `--all-commits` - same as `-a` or `-T` above, but applies to _all_ Git commits
  as well as the workspace. Useful for downloading all the data used in the
  entire existing commit history of the project.

- `-d`, `--with-deps` - determines files to download by tracking dependencies to
  the `targets`. If none are provided, this option is ignored. By traversing all
  stage dependencies, DVC searches backward from the target stages in the
  corresponding pipelines. This means DVC will not pull files referenced in
  later stages than the `targets`.

- `-R`, `--recursive` - determines the files to pull by searching each target
  directory and its subdirectories for `dvc.yaml` and `.dvc` files to inspect.
  If there are no directories among the `targets`, this option is ignored.

- `-f`, `--force` - does not prompt when removing workspace files, which occurs
  when these files no longer match the current stages or `.dvc` files. This
  option surfaces behavior from the `dvc fetch` and `dvc checkout` commands
  because `dvc pull` in effect performs those 2 functions in a single command.

- `-r <name>`, `--remote <name>` - name of the
  [remote storage](/doc/command-reference/remote) to pull from (see
  `dvc remote list`).

- `--run-cache` - downloads all available history of stage runs from the remote
  repository into the local run cache. A `dvc repro <stage_name>` is necessary
  to checkout these files into the workspace and update the `dvc.lock` file.

- `-j <number>`, `--jobs <number>` - parallelism level for DVC to download data
  from remote storage. This only applies when the `--cloud` option is used, or a
  `--remote` is given. The default value is `4 * cpu_count()`. For SSH remotes,
  the default is `4`. Using more jobs may improve the overall transfer speed.

- `-h`, `--help` - prints the usage/help message, and exit.

- `-q`, `--quiet` - do not write anything to standard output. Exit with 0 if no
  problems arise, otherwise 1.

- `-v`, `--verbose` - displays detailed tracing information.

## Examples

Let's employ a simple <abbr>workspace</abbr> with some data, code, ML models,
pipeline stages, such as the <abbr>DVC project</abbr> created for the
[Get Started](/doc/tutorials/get-started). Then we can see what happens with
`dvc pull`.

<details>

### Click and expand to setup the project

Start by cloning our example repo if you don't already have it:

```dvc
$ git clone https://github.com/iterative/example-get-started
$ cd example-get-started
```

</details>

```dvc
.
├── data
│   └── data.xml.dvc
...
└── train.dvc
```

We can now just run `dvc pull` to download the most recent `data/data.xml`,
`model.pkl`, and other DVC-tracked files into the <abbr>workspace</abbr>:

```dvc
$ dvc pull

$ tree example-get-started/
example-get-started/
├── data
│   ├── data.xml
│   ├── data.xml.dvc
...
├── model.pkl
└── train.dvc
```

We can download specific <abbr>outputs</abbr> of a single DVC-file:

```dvc
$ dvc pull train.dvc
```

## Example: With dependencies

> Please delete the `.dvc/cache` directory first (with `rm -Rf .dvc/cache`) to
> follow this example if you tried the previous ones.

Our [pipeline](/doc/command-reference/dag) has been setup with these
[stages](/doc/command-reference/run): `prepare`, `featurize`, `train`,
`evaluate`.

Imagine the [remote storage](/doc/command-reference/remote) has been modified
such that the data in some of these stages should be updated in the
<abbr>workspace</abbr>.

```dvc
$ dvc status -c
    deleted:            data/features/test.pkl
    deleted:            data/features/train.pkl
    deleted:            model.pkl
    ...
```

One could do a simple `dvc pull` to get all the data, but what if you only want
to retrieve part of the data?

```dvc
$ dvc pull --with-deps featurize

... Use the partial update, then pull the remaining data:

$ dvc pull
Everything is up to date.
```

With the first `dvc pull` we specified a stage in the middle of this pipeline
(`featurize.dvc`) while using `--with-deps`. DVC started with that DVC-file and
searched backwards through the pipeline for data files to download. Later we ran
`dvc pull` to download all the remaining data files.

## Example: Download from specific remote storage

For using the `dvc pull` command, a remote storage must be defined. (See
`dvc remote add`.) For an existing <abbr>project</abbr>, remotes are usually
already set up and you can use `dvc remote list` to check them. To remember how
it's done, and set a context for the example, let's define a default SSH remote:

```dvc
$ dvc remote add -d r1 ssh://_username_@_host_/path/to/dvc/remote/storage
$ dvc remote list
r1	ssh://_username_@_host_/path/to/dvc/remote/storage
```

> DVC supports several
> [remote types](/doc/command-reference/remote/add#supported-storage-types).

To download DVC-tracked data from a specific DVC remote, use the `--remote`
(`-r`) option of `dvc pull`:

```dvc
$ dvc pull --remote r1
```<|MERGE_RESOLUTION|>--- conflicted
+++ resolved
@@ -24,46 +24,26 @@
 
 [Data sharing](/doc/use-cases/sharing-data-and-model-files) across environments
 and preserving data versions (input datasets, intermediate results, models,
-<<<<<<< HEAD
-[metrics](/doc/command-reference/metrics), etc.) remotely are the most common
-use cases for these commands.
+[metrics](/doc/command-reference/metrics), etc) remotely are the most common use
+cases for these commands.
 
 The `dvc pull` command allows us to download data from
 [remote storage](/doc/command-reference/remote) and place it in the
 <abbr>workspace</abbr>. `dvc pull` has the same effect as running `dvc fetch`
-and `dvc checkout` immediately after that.
-=======
-[metrics](/doc/command-reference/metrics), etc) remotely (S3, SSH, GCS, etc.)
-are the most common use cases for these commands.
-
-The `dvc pull` command allows one to retrieve data from remote storage.
-`dvc pull` has the same effect as running `dvc fetch` and `dvc checkout`
-immediately after.
+and `dvc checkout`.
 
 The default remote is used (see `dvc config core.remote`) unless the `--remote`
 option is used. See `dvc remote` for more information on how to configure a
 remote.
 
-With no arguments, just `dvc pull` or `dvc pull --remote <name>`, it downloads
-only the files (or directories) missing from the workspace by checking all
-`.dvc` files and stages (in `dvc.yaml` and `dvc.lock`) currently in the
-<abbr>project</abbr>. It will not download files associated with earlier commits
-in the <abbr>repository</abbr> (if using Git), nor will it download files that
-have not changed.
->>>>>>> 8c6e075c
-
 Without arguments, it downloads all files and directories missing from the
-workspace, found as <abbr>outputs</abbr> in the stages (in `dvc.lock`) or `.dvc`
+project, found as <abbr>outputs</abbr> in the stages (in `dvc.lock`) or `.dvc`
 files present in the workspace (the `--all-branches` and `--all-tags` enable
 using multiple workspace versions).
 
 The `targets` given to this command (if any) limit what to pull. It accepts
 paths to tracked files or directories (including paths inside tracked
 directories), `.dvc` files, or stage names (found in `dvc.yaml`).
-
-The `dvc pull` command requires a remote storage. The default remote is used
-(see `dvc config core.remote`) unless the `--remote` option is used. See
-`dvc remote` for more information on how to configure a remote.
 
 After the data is in the cache, `dvc pull` uses OS-specific mechanisms like
 reflinks or hardlinks to put it in the workspace, trying to avoid copying. See
