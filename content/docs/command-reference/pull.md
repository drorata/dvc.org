--- conflicted
+++ resolved
@@ -14,13 +14,8 @@
                 [targets [targets ...]]
 
 positional arguments:
-<<<<<<< HEAD
-  targets        Limit command scope to these DVC-files or files/directories
-                 tracked by DVC. Using -R, directories to search DVC-files in
-=======
   targets        Limit command scope to these stages or .dvc files.
                  Using -R, directories to search for stages or .dvc files
->>>>>>> a2cadf6d
                  can also be given.
 ```
 
