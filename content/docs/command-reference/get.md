--- conflicted
+++ resolved
@@ -37,19 +37,11 @@
 downloading, DVC will try to copy the target data from its <abbr>cache</abbr>).
 
 The `path` argument is used to specify the location of the target to be
-<<<<<<< HEAD
 downloaded within the source repository at `url`, including those nested inside
 directories [tracked as a whole](/doc/command-reference/add#example-directory).
 `path` can specify any file or directory in the source repo, including those
 tracked by DVC, or by Git. Note that DVC-tracked targets should be found in a
-[`dvc.yaml`](/doc/user-guide/dvc-files-and-directories#dvcyaml-file) or
-[`.dvc`](/doc/user-guide/dvc-files-and-directories#dvc-files) file of the
-=======
-downloaded within the source repository at `url`. `path` can specify any file or
-directory in the source repo, including those tracked by DVC, or by Git. Note
-that DVC-tracked targets should be found in a `dvc.yaml` or `.dvc` file of the
->>>>>>> f3e0f291
-project.
+`dvc.yaml` or `.dvc` file of the project.
 
 ⚠️ The project should have a default
 [DVC remote](/doc/command-reference/remote), containing the actual data for this
