# get

Download a file or directory from any <abbr>DVC project</abbr> or Git repository
into the current working directory.

> Unlike `dvc import`, this command does not track the downloaded files (does
> not create a DVC-file).

<!-- Separate MD quote: -->

> See also our `dvc.api.open` Python API function.

## Synopsis

```usage
usage: dvc get [-h] [-q | -v] [-o [OUT]] [--rev [REV]] url path

positional arguments:
  url         Location of DVC project or Git repository to download from
  path        Path to a file or directory within the project or repository
```

## Description

Provides an easy way to download files or directories tracked in any <abbr>DVC
project</abbr> (e.g. datasets, ML models), or Git repository (e.g. source code,
small images or data files). The file or directory in path is copied to the
current working directory. (For remote URLs, it works like downloading with
wget, but supporting DVC <abbr>data artifacts</abbr> and files tracked by Git.)

Note that this command doesn't require an existing DVC project to run in. It's a
single-purpose command that can be used out of the box after installing DVC.

The `url` argument specifies the address of the <abbr>DVC project</abbr> or Git
repository containing the data source. Both HTTP and SSH protocols are supported
for online repositories (e.g. `[user@]server:project.git`). `url` can also be a
local file system path to an "offline" repository (in this case and if it
doesn't have a default remote set up, instead of downloading, DVC will try to
copy the target data from the external source project or its
<abbr>cache</abbr>).

<<<<<<< HEAD
The `path` argument of this command is used to specify the location of the
target(s) to be downloaded within the source repository at `url`. It can point
to any file or directory in the source project, including <abbr>outputs</abbr>
tracked by DVC as well as files tracked by Git. Note that for the former, data
should be specified in one of the [DVC-files](/doc/user-guide/dvc-file-format)
of the source repository. (In this case, a default
[DVC remote](/doc/command-reference/remote) needs to be configured in the
project, containing the actual data.)
=======
The `path` argument of this command is used to specify the location, within the
source project or repository at `url`, of the target(s) to be downloaded. It can
point to any file or directory in the source project, including <abbr>outputs
</abbr> tracked by DVC as well as files tracked by Git. Note that for the
former, data should be specified in one of the
[DVC-files](/doc/user-guide/dvc-file-format) of the source repository. (In this
case, a default [DVC remote](/doc/command-reference/remote) needs to be
configured in the project, containing the actual data.)
>>>>>>> 5d3c3463

> See `dvc get-url` to download data from other supported URLs.

After running this command successfully, the data found in the `url`, `path`
combination is created in the current working directory, with its original file
name.

## Options

- `-o`, `--out` - specify a path (directory and/or file name) to the desired
  location to place the download file in. The default value (when this option
  isn't used) is the current working directory (`.`) and original file name. If
  an existing directory is specified, then the output will be placed inside of
  it.

- `--rev` - specific
  [Git revision](https://git-scm.com/book/en/v2/Git-Internals-Git-References)
  (such as a branch name, a tag, or a commit hash) of the Git repository to
  download the file or directory from. The tip of the default branch is used by
  default when this option is not specified.

- `-h`, `--help` - prints the usage/help message, and exit.

- `-q`, `--quiet` - do not write anything to standard output. Exit with 0 if no
  problems arise, otherwise 1.

- `-v`, `--verbose` - displays detailed tracing information.

## Example: Get a DVC-tracked model file

> Note that `dvc get` can be used from anywhere in the file system, as long as
> DVC is [installed](/doc/install).

We can use `dvc get` to download the resulting model file from our
[get started example repo](https://github.com/iterative/example-get-started), a
<abbr>DVC project</abbr> hosted on GitHub:

```dvc
$ dvc get https://github.com/iterative/example-get-started model.pkl
$ ls
model.pkl
```

Note that the `model.pkl` file doesn't actually exist in the
[root directory](https://github.com/iterative/example-get-started/tree/master/)
of the external Git repository. Instead, the corresponding DVC-file
[train.dvc](https://github.com/iterative/example-get-started/blob/master/train.dvc)
is found, that specifies `model.pkl` in its outputs (`outs`). DVC then
[pulls](/doc/command-reference/pull) the file from the default
[remote](/doc/command-reference/remote) of the external DVC project (found in
its
[config file](https://github.com/iterative/example-get-started/blob/master/.dvc/config)).

> A recommended use for downloading binary files from DVC repositories, as done
> in this example, is to place a ML model inside a wrapper application that
> serves as an [ETL](https://en.wikipedia.org/wiki/Extract,_transform,_load)
> pipeline or as an HTTP/RESTful API (web service) that provides predictions
> upon request. This can be automated leveraging DVC with
> [CI/CD](https://en.wikipedia.org/wiki/CI/CD) tools.

The same example applies to raw or intermediate <abbr>data artifacts</abbr> as
well, of course, for cases where we want to download those files or directories
and perform some analysis on them.

## Examples: Get a Git-tracked model file

We can also use `dvc get` to retrieve any file or directory that exists in a git
repository.

```dvc
$ dvc get https://github.com/schacon/cowsay install.sh
$ ls
install.sh
```

## Example: Compare different versions of data or model

`dvc get` has the `--rev` option, to specify which version of the repository to
download a <abbr>data artifact</abbr> from. It also has the `--out` option to
specify the location to place the artifact within the workspace. Combining these
two options allows us to do something we can't achieve with the regular
`git checkout` + `dvc checkout` process – see for example the
[Get Older Data Version](/doc/get-started/older-versions) chapter of our _Get
Started_ section.

Let's use the
[get started example repo](https://github.com/iterative/example-get-started)
again, like in the previous example. But this time, clone it first to see
`dvc get` in action inside a <abbr>DVC project</abbr>.

```dvc
$ git clone git@github.com:iterative/example-get-started.git
$ cd example-get-started
```

If you are familiar with our [Get Started](/doc/get-started) example, you may
know that each chapter has a corresponding
[tag](https://github.com/iterative/example-get-started/tags). Tag `7-train` is
where we train a first version of the example model, and tag `9-bigrams-model`
has an improved model (trained using bigrams). What if we wanted to have both
versions of the model "checked out" at the same time? `dvc get` provides an easy
way to do this:

```dvc
$ dvc get . model.pkl --rev 7-train --out model.monograms.pkl
```

> Notice that the `url` provided to `dvc get` above is `.`. `dvc get` accepts
> file system paths as a "URL" to the repository to get the data from for edge
> cases.

The `model.monograms.pkl` file now contains the older version of the model. To
get the most recent one, we use a similar command, but with

`-o model.bigrams.pkl` and `--rev 9-bigrams-model` or even without `--rev`
(since it's the latest version anyway). In fact, in this case using `dvc pull`
with the corresponding [DVC-files](/doc/user-guide/dvc-file-format) should
suffice, downloading the file as just `model.pkl`. We can then rename it to make
its version explicit:

```dvc
$ dvc pull train.dvc
$ mv model.pkl model.bigrams.pkl
```

And that's it! Now we have both model files in the <abbr>workspace</abbr>, with
different names, and not currently tracked by Git:

```dvc
$ git status
...
Untracked files:
  (use "git add <file> ..." to include in what will be committed)

	model.bigrams.pkl
	model.monograms.pkl
```<|MERGE_RESOLUTION|>--- conflicted
+++ resolved
@@ -39,25 +39,14 @@
 copy the target data from the external source project or its
 <abbr>cache</abbr>).
 
-<<<<<<< HEAD
 The `path` argument of this command is used to specify the location of the
-target(s) to be downloaded within the source repository at `url`. It can point
-to any file or directory in the source project, including <abbr>outputs</abbr>
-tracked by DVC as well as files tracked by Git. Note that for the former, data
-should be specified in one of the [DVC-files](/doc/user-guide/dvc-file-format)
-of the source repository. (In this case, a default
-[DVC remote](/doc/command-reference/remote) needs to be configured in the
-project, containing the actual data.)
-=======
-The `path` argument of this command is used to specify the location, within the
-source project or repository at `url`, of the target(s) to be downloaded. It can
-point to any file or directory in the source project, including <abbr>outputs
-</abbr> tracked by DVC as well as files tracked by Git. Note that for the
-former, data should be specified in one of the
+target(s) to be downloaded within the source project or repository at `url`. It
+can point to any file or directory in the source project, including
+<abbr>outputs</abbr> tracked by DVC as well as files tracked by Git. Note that
+for the former, data should be specified in one of the
 [DVC-files](/doc/user-guide/dvc-file-format) of the source repository. (In this
 case, a default [DVC remote](/doc/command-reference/remote) needs to be
 configured in the project, containing the actual data.)
->>>>>>> 5d3c3463
 
 > See `dvc get-url` to download data from other supported URLs.
 
