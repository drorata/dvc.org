--- conflicted
+++ resolved
@@ -35,25 +35,14 @@
 copy the target data from the external source project or its
 <abbr>cache</abbr>).
 
-<<<<<<< HEAD
 The `path` argument of this command is used to specify the location of the
-target(s) to be downloaded within the source repository at `url`. It can point
-to any file or directory in the source project, including <abbr>outputs</abbr>
-tracked by DVC as well as files tracked by Git. Note that for the former, data
-should be specified in one of the [DVC-files](/doc/user-guide/dvc-file-format)
-of the source repository. (In this case, a default
-[DVC remote](/doc/command-reference/remote) needs to be configured in the
-project, containing the actual data.)
-=======
-The `path` argument of this command is used to specify the location, within the
-source project or repository at `url`, of the target(s) to be downloaded. It can
-point to any file or directory in the source project, including <abbr>outputs
-</abbr> tracked by DVC as well as files tracked by Git. Note that for the
-former, data should be specified in one of the
+target(s) to be downloaded within the source project or repository at `url`. It
+can point to any file or directory in the source project, including
+<abbr>outputs </abbr> tracked by DVC as well as files tracked by Git. Note that
+for the former, data should be specified in one of the
 [DVC-files](/doc/user-guide/dvc-file-format) of the source repository. (In this
 case, a default [DVC remote](/doc/command-reference/remote) needs to be
 configured in the project, containing the actual data.)
->>>>>>> 49eb5ecd
 
 > See `dvc get-url` to download data from other supported URLs.
 
@@ -72,9 +61,9 @@
 - `--rev` - `url` is expected to represent a Git repository for this option to
   have an effect. Specific
   [Git revision](https://git-scm.com/book/en/v2/Git-Internals-Git-References)
-  (such as a branch name, a tag, or a commit hash) of the Git repository to
-  download the file or directory from. The tip of the default branch is used by
-  default when this option is not specified.
+  (such as a branch name, a tag, or a commit hash) of the repository to download
+  the file or directory from. The tip of the default branch is used by default
+  when this option is not specified.
 
 - `-h`, `--help` - prints the usage/help message, and exit.
 
