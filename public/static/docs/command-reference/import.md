# import

Download a file or directory from any <abbr>DVC project</abbr> or Git repository
into the <abbr>workspace</abbr>. This also creates a
[DVC-file](/doc/user-guide/dvc-file-format) with information about the data
source, which can later be used to [update](/doc/command-reference/update) the
import.

> See also `dvc get`, that corresponds to the first step this command performs
> (just download the data).

## Synopsis

```usage
usage: dvc import [-h] [-q | -v] [-o [OUT]] [--rev [REV]] url path

positional arguments:
  url         Location of DVC project or Git repository to download from
  path        Path to a file or directory within the project or repository
```

## Description

Provides an easy way to reuse files or directories tracked in any <abbr>DVC
project</abbr> (e.g. datasets, intermediate results, ML models) or Git
repository (e.g. other files and directories), into the workspace. The
`dvc import` command downloads such a <abbr>data artifact</abbr> in a way that
it is tracked with DVC, so it can be updated when the data source changes. (See
`dvc update`.)

The `url` argument specifies the address of the <abbr>DVC project</abbr> or Git
repository containing the data source. Both HTTP and SSH protocols are supported
for online repositories (e.g. `[user@]server:project.git`). `url` can also be a
local file system path to an "offline" repository (in this case and if it
doesn't have a default remote set up, instead of downloading, DVC will try to
copy the target data from the external source project or its
<abbr>cache</abbr>).

<<<<<<< HEAD
The `path` argument of this command is used to specify the location of the
target(s) to be downloaded within the source repository at `url`. It can point
to any file or directory in the source project, including <abbr>outputs</abbr>
tracked by DVC as well as files tracked by Git. Note that for the former, data
should be specified in one of the [DVC-files](/doc/user-guide/dvc-file-format)
of the source repository. (In this case, a default
[DVC remote](/doc/command-reference/remote) needs to be configured in the
project, containing the actual data.)
=======
The `path` argument of this command is used to specify the location, within the
source project or repository at `url`, of the target(s) to be downloaded. It can
point to any file or directory in the source project, including <abbr>outputs
</abbr> tracked by DVC as well as files tracked by Git. Note that for the
former, data should be specified in one of the
[DVC-files](/doc/user-guide/dvc-file-format) of the source repository. (In this
case, a default [DVC remote](/doc/command-reference/remote) needs to be
configured in the project, containing the actual data.)
>>>>>>> 49eb5ecd

> See `dvc import-url` to download and track data from other supported URLs.

After running this command successfully, the imported data is placed in the
current working directory with its original file name e.g. `data.txt`. An
_import stage_ (DVC-file) is then created, extending the full file or directory
name of the imported data e.g. `data.txt.dvc` – similar to having used `dvc run`
to generate the same output.

DVC-files support references to data in an external DVC repository (hosted on a
Git server). In such a DVC-file, the `deps` section specifies the `repo`-`url`
and data `path` fields, and the `outs` section contains the corresponding local
workspace `path` field. This is enough data about the imported data, to enable
DVC efficiently determining whether the local copy is out of date.

To actually [track the data](https://dvc.org/doc/get-started/add-files),
`git add` (and `git commit`) the import stage.

Note that import stages are considered always locked, meaning that if you run
`dvc repro`, they won't be updated. Use `dvc update` or
[re-import](#example-fixed-revisions-re-importing) them to update the downloaded
data artifact from the source project.

## Options

- `-o`, `--out` - specify a path (directory and/or file name) to the desired
  location to place the imported data in. The default value (when this option
  isn't used) is the current working directory (`.`) and original file name. If
  an existing directory is specified, then the output will be placed inside of
  it.

<<<<<<< HEAD
- `--rev` - `url` is expected to represent a Git repository for this option to
  have an effect. Specific
  [Git-revision](https://git-scm.com/book/en/v2/Git-Internals-Git-References)
  (such as a branch name, a tag, or a commit hash) of the DVC repository to
=======
- `--rev` - specific
  [Git revision](https://git-scm.com/book/en/v2/Git-Internals-Git-References)
  (such as a branch name, a tag, or a commit hash) of the Git repository to
>>>>>>> 49eb5ecd
  import the data from. The tip of the repository's default branch is used by
  default when this option is not specified.

  > Note that this adds a `rev` field in the import stage that fixes it to this
  > revision. This can impact the behavior of `dvc update`. (See
  > **re-importing** example below.)

- `-h`, `--help` - prints the usage/help message, and exit.

- `-q`, `--quiet` - do not write anything to standard output. Exit with 0 if no
  problems arise, otherwise 1.

- `-v`, `--verbose` - displays detailed tracing information.

## Examples

A simple case for this command is to import a dataset from an external <abbr>DVC
repository</abbr>, such as our
[get started example repo](https://github.com/iterative/example-get-started).

```dvc
$ dvc import git@github.com:iterative/example-get-started \
             data/data.xml
Importing 'data/data.xml (git@github.com:iterative/example-get-started)'
-> 'data.xml'
```

In contrast with `dvc get`, this command doesn't just download the data file,
but it also creates an import stage
([DVC-file](/doc/user-guide/dvc-file-format)) with a link to the data source (as
explained in the description above). (This import stage can later be used to
[update](/doc/command-reference/update) the import.) Check `data.xml.dvc`:

```yaml
md5: 7de90e7de7b432ad972095bc1f2ec0f8
wdir: .
deps:
  - path: data/data.xml
    repo:
      url: git@github.com:iterative/example-get-started
      rev_lock: 6c73875a5f5b522f90b5afa9ab12585f64327ca7
outs:
  - md5: a304afb96060aad90176268345e10355
    path: data.xml
    cache: true
    metric: false
    persist: false
```

Several of the values above are pulled from the original stage file
`model.pkl.dvc` in the external DVC repository. The `url` and `rev_lock`
subfields under `repo` are used to save the origin and version of the
dependency.

## Example: Fixed revisions & re-importing

To import a specific revision of a <abbr>data artifact</abbr>, we may use the
`--rev` option:

```dvc
$ dvc import --rev cats-dogs-v1 \
             git@github.com:iterative/dataset-registry.git \
             use-cases/cats-dogs
Importing
'use-cases/cats-dogs (git@github.com:iterative/dataset-registry.git)'
-> 'cats-dogs'
```

When using this option, the import stage
([DVC-file](/doc/user-guide/dvc-file-format)) will also have a `rev` subfield
under `repo`:

```yaml
deps:
  - path: data/data.xml
    repo:
      url: git@github.com:iterative/dataset-registry.git
      rev: cats-dogs-v1
      rev_lock: 0547f5883fb18e523e35578e2f0d19648c8f2d5c
```

If the
[Git revision](https://git-scm.com/book/en/v2/Git-Internals-Git-References)
moves (e.g. a branch), you may use `dvc update` to bring the data up to date.
However, for typically static references (e.g. tags), or for SHA commits, in
order to actually "update" an import, it's necessary to **re-import the data**
instead, by using `dvc import` again without or with a different `--rev`. This
will overwrite the import stage (DVC-file), either removing or replacing the
`rev` field, respectively. This can produce an import stage that is able to be
updated normally with `dvc update` going forward. For example:

```dvc
$ dvc import --rev master \
             git@github.com:iterative/dataset-registry.git \
             use-cases/cats-dogs
```

> In the above example, the value for `rev` in the new import stage will be
> `master`, which happens to be the default branch in this Git repository, so
> the command is equivalent to not using `--rev` at all.

## Example: Data registry

If you take a look at our
[dataset-registry](https://github.com/iterative/dataset-registry)
<abbr>project</abbr>, you'll see that it's organized into different directories
such as `tutorial/ver` and `use-cases/`, and these contain
[DVC-files](/doc/user-guide/dvc-file-format) that track different datasets.
Given this simple structure, these files can be easily shared among several
other projects, using `dvc get` and `dvc import`. For example:

```dvc
$ dvc get https://github.com/iterative/dataset-registry \
          tutorial/ver/data.zip
```

> Used in our [versioning tutorial](/doc/tutorials/versioning)

Or

```dvc
$ dvc import git@github.com:iterative/dataset-registry.git \
             use-cases/cats-dogs
```

`dvc import` provides a better way to incorporate data files tracked in external
<abbr>DVC repositories</abbr> because it saves the connection between the
current project and the source project. This means that enough information is
recorded in an import stage (DVC-file) in order to
[reproduce](/doc/command-reference/repro) downloading of this same data version
in the future, where and when needed. This is achieved with the `repo` field,
for example (matching the import command above):

```yaml
md5: 96fd8e791b0ee4824fc1ceffd13b1b49
locked: true
deps:
  - path: use-cases/cats-dogs
    repo:
      url: git@github.com:iterative/dataset-registry.git
      rev_lock: 0547f5883fb18e523e35578e2f0d19648c8f2d5c
outs:
  - md5: b6923e1e4ad16ea1a7e2b328842d56a2.dir
    path: cats-dogs
    cache: true
    metric: false
    persist: false
```

See a full explanation in our [Data Registries](/doc/use-cases/data-registries)
use case.<|MERGE_RESOLUTION|>--- conflicted
+++ resolved
@@ -36,25 +36,14 @@
 copy the target data from the external source project or its
 <abbr>cache</abbr>).
 
-<<<<<<< HEAD
 The `path` argument of this command is used to specify the location of the
-target(s) to be downloaded within the source repository at `url`. It can point
-to any file or directory in the source project, including <abbr>outputs</abbr>
-tracked by DVC as well as files tracked by Git. Note that for the former, data
-should be specified in one of the [DVC-files](/doc/user-guide/dvc-file-format)
-of the source repository. (In this case, a default
-[DVC remote](/doc/command-reference/remote) needs to be configured in the
-project, containing the actual data.)
-=======
-The `path` argument of this command is used to specify the location, within the
-source project or repository at `url`, of the target(s) to be downloaded. It can
-point to any file or directory in the source project, including <abbr>outputs
-</abbr> tracked by DVC as well as files tracked by Git. Note that for the
-former, data should be specified in one of the
+target(s) to be downloaded within the source project or repository at `url`. It
+can point to any file or directory in the source project, including
+<abbr>outputs </abbr> tracked by DVC as well as files tracked by Git. Note that
+for the former, data should be specified in one of the
 [DVC-files](/doc/user-guide/dvc-file-format) of the source repository. (In this
 case, a default [DVC remote](/doc/command-reference/remote) needs to be
 configured in the project, containing the actual data.)
->>>>>>> 49eb5ecd
 
 > See `dvc import-url` to download and track data from other supported URLs.
 
@@ -86,18 +75,12 @@
   an existing directory is specified, then the output will be placed inside of
   it.
 
-<<<<<<< HEAD
 - `--rev` - `url` is expected to represent a Git repository for this option to
   have an effect. Specific
-  [Git-revision](https://git-scm.com/book/en/v2/Git-Internals-Git-References)
-  (such as a branch name, a tag, or a commit hash) of the DVC repository to
-=======
-- `--rev` - specific
   [Git revision](https://git-scm.com/book/en/v2/Git-Internals-Git-References)
-  (such as a branch name, a tag, or a commit hash) of the Git repository to
->>>>>>> 49eb5ecd
-  import the data from. The tip of the repository's default branch is used by
-  default when this option is not specified.
+  (such as a branch name, a tag, or a commit hash) of the repository to download
+  the file or directory from. The tip of the default branch is used by default
+  when this option is not specified.
 
   > Note that this adds a `rev` field in the import stage that fixes it to this
   > revision. This can impact the behavior of `dvc update`. (See
