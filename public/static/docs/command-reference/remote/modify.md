--- conflicted
+++ resolved
@@ -59,10 +59,7 @@
 
 - `-v`, `--verbose` - displays detailed tracing information.
 
-<<<<<<< HEAD
-## Available parameters per storage type
-=======
-## Available settings for all remotes
+## Available parameters for all remotes
 
 The following options are available for all remote types:
 
@@ -79,8 +76,7 @@
   $ dvc remote modify myremote verify true
   ```
 
-## Available settings per storage type
->>>>>>> e1184a35
+## Available parameters per storage type
 
 The following are the customizable types of remote storage (protocols):
 
