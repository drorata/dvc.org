--- conflicted
+++ resolved
@@ -56,17 +56,12 @@
   the current commit (unless `-a` or `-T` are also used). The default remote is
   used unless a specific one is given with `-r`.
 
-<<<<<<< HEAD
-- `-r`, `--remote` - name of the remote storage to collect unused objects from,
-  if the `-c` option is used.
-=======
 - `-r <name>`, `--remote <name>` - name of the
   [remote storage](/doc/command-reference/remote) to collect unused objects from
   if `-c` option is specified (see `dvc remote list`).
 
 - `-j <number>`, `--jobs <number>` - garbage collector parallelism level. The
   default `JOBS` argument is `4 * cpu_count()`. For SSH remotes default is 4.
->>>>>>> fa9d3765
 
   > For now only some phases of garbage collection are parallel.
 
